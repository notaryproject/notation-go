package signature

import (
	"context"
	"crypto/rand"
	"crypto/rsa"
	"crypto/x509"
	"encoding/base64"
	"encoding/json"
	"errors"
	"reflect"
	"strings"
	"testing"
	"time"

	"github.com/golang-jwt/jwt/v4"
	"github.com/notaryproject/notation-core-go/signer"
	"github.com/notaryproject/notation-go"
	"github.com/notaryproject/notation-go/plugin"
)

var validMetadata = plugin.Metadata{
	Name: "foo", Description: "friendly", Version: "1", URL: "example.com",
	SupportedContractVersions: []string{plugin.ContractVersion},
	Capabilities:              []plugin.Capability{plugin.CapabilitySignatureGenerator},
}

type mockRunner struct {
	resp []interface{}
	err  []error
	n    int
}

func (r *mockRunner) Run(_ context.Context, _ plugin.Request) (interface{}, error) {
	defer func() { r.n++ }()
	return r.resp[r.n], r.err[r.n]
}

type mockSignerPlugin struct {
	KeyID   string
	KeySpec signer.KeySpec
	Sign    func(payload []byte) []byte
	Certs   [][]byte
	n       int
}

func (s *mockSignerPlugin) Run(_ context.Context, req plugin.Request) (interface{}, error) {
	if req != nil {
		// Test json roundtrip.
		jsonReq, err := json.Marshal(req)
		if err != nil {
			return nil, err
		}
		err = json.Unmarshal(jsonReq, req)
		if err != nil {
			return nil, err
		}
	}
	defer func() { s.n++ }()
	switch s.n {
	case 0:
		return &validMetadata, nil
	case 1:
		return &plugin.DescribeKeyResponse{KeyID: s.KeyID, KeySpec: s.KeySpec}, nil
	case 2:
		var signed []byte
		if s.Sign != nil {
			signed = s.Sign(req.(*plugin.GenerateSignatureRequest).Payload)
		}
		return &plugin.GenerateSignatureResponse{
			KeyID:            s.KeyID,
			SigningAlgorithm: s.KeySpec.SignatureAlgorithm(),
			Signature:        signed,
			CertificateChain: s.Certs,
		}, nil
	}
	panic("too many calls")
}

func testSignerError(t *testing.T, signer pluginSigner, wantEr string) {
	t.Helper()
	_, err := signer.Sign(context.Background(), notation.Descriptor{}, notation.SignOptions{})
	if err == nil || !strings.Contains(err.Error(), wantEr) {
		t.Errorf("Signer.Sign() error = %v, wantErr %v", err, wantEr)
	}
}

func TestSigner_Sign_RunMetadataFails(t *testing.T) {
	signer := pluginSigner{
		runner: &mockRunner{[]interface{}{nil}, []error{errors.New("failed")}, 0},
	}
	testSignerError(t, signer, "metadata command failed")
}

func TestSigner_Sign_NoCapability(t *testing.T) {
	m := validMetadata
	m.Capabilities = []plugin.Capability{""}
	signer := pluginSigner{
		runner: &mockRunner{[]interface{}{&m}, []error{nil}, 0},
	}
	testSignerError(t, signer, "does not have signing capabilities")
}

func TestSigner_Sign_DescribeKeyFailed(t *testing.T) {
	signer := pluginSigner{
		runner: &mockRunner{[]interface{}{&validMetadata, nil}, []error{nil, errors.New("failed")}, 0},
	}
	testSignerError(t, signer, "describe-key command failed")
}

func TestSigner_Sign_DescribeKeyKeyIDMismatch(t *testing.T) {
	signer := pluginSigner{
		runner: &mockSignerPlugin{KeyID: "2", KeySpec: signer.RSA_2048},
		keyID:  "1",
	}
	testSignerError(t, signer, "keyID in describeKey response \"2\" does not match request \"1\"")
}

func TestSigner_Sign_KeySpecNotSupported(t *testing.T) {
	signer := pluginSigner{
		runner: &mockSignerPlugin{KeyID: "1", KeySpec: "custom"},
		keyID:  "1",
	}
	testSignerError(t, signer, "signature algorithm \"\" is not supported")
}

func TestSigner_Sign_PayloadNotValid(t *testing.T) {
	signer := pluginSigner{
		runner: &mockRunner{[]interface{}{
			&validMetadata,
			&plugin.DescribeKeyResponse{KeyID: "1", KeySpec: signer.RSA_2048},
		}, []error{nil, nil}, 0},
		keyID: "1",
	}
	_, err := signer.Sign(context.Background(), notation.Descriptor{}, notation.SignOptions{Expiry: time.Now().Add(-100)})
	wantEr := "expiry cannot be equal or before the signing time"
	if err == nil || !strings.Contains(err.Error(), wantEr) {
		t.Errorf("Signer.Sign() error = %v, wantErr %v", err, wantEr)
	}
}

func TestSigner_Sign_GenerateSignatureKeyIDMismatch(t *testing.T) {
	signer := pluginSigner{
		runner: &mockRunner{[]interface{}{
			&validMetadata,
			&plugin.DescribeKeyResponse{KeyID: "1", KeySpec: signer.RSA_2048},
			&plugin.GenerateSignatureResponse{KeyID: "2"},
		}, []error{nil, nil, nil}, 0},
		keyID: "1",
	}
	testSignerError(t, signer, "keyID in generateSignature response \"2\" does not match request \"1\"")
}

func TestSigner_Sign_UnsuportedKeySpec(t *testing.T) {
	_, cert, _ := generateKeyCertPair()
	signer := pluginSigner{
		runner: &mockSignerPlugin{KeyID: "1", KeySpec: "", Certs: getBytes(cert)},
		keyID:  "1",
	}
	testSignerError(t, signer, "signature algorithm \"\" is not supported")
}

func TestSigner_Sign_NoCertChain(t *testing.T) {
	signer := pluginSigner{
		runner: &mockSignerPlugin{
			KeyID:   "1",
			KeySpec: signer.RSA_2048,
		},
		keyID: "1",
	}
	testSignerError(t, signer, "certificate-chain not present or is empty")
}

func TestSigner_Sign_MalformedCert(t *testing.T) {
	signer := pluginSigner{
		runner: &mockSignerPlugin{
			KeyID:   "1",
			KeySpec: signer.RSA_2048,
			Certs:   [][]byte{[]byte("mocked")},
		},
		keyID: "1",
	}
	testSignerError(t, signer, "x509: malformed certificate")
}

func TestSigner_Sign_SignatureVerifyError(t *testing.T) {
	_, cert, err := generateKeyCertPair()
	if err != nil {
		t.Fatalf("generateKeyCertPair() error = %v", err)
	}
	signer := pluginSigner{
		runner: &mockSignerPlugin{
			KeyID:   "1",
			KeySpec: signer.RSA_2048,
			Sign:    func(payload []byte) []byte { return []byte("r a w") },
			Certs:   getBytes(cert),
		},
		keyID: "1",
	}
	testSignerError(t, signer, "signature returned by generateSignature cannot be verified")
}

func validSign(t *testing.T, key interface{}) func([]byte) []byte {
	t.Helper()
	return func(payload []byte) []byte {
		signed, err := jwt.SigningMethodPS256.Sign(string(payload), key)
		if err != nil {
			t.Fatal(err)
		}
		encSigned, err := base64.RawURLEncoding.DecodeString(signed)
		if err != nil {
			t.Fatal(err)
		}
		return encSigned
	}
}

func TestSigner_Sign_Valid(t *testing.T) {
	key, cert, err := generateKeyCertPair()
	if err != nil {
		t.Fatal(err)
	}
	pluginSigner := pluginSigner{
		runner: &mockSignerPlugin{
			KeyID:   "1",
			KeySpec: signer.RSA_2048,
			Sign:    validSign(t, key),
			Certs:   getBytes(cert),
		},
		keyID: "1",
	}
	data, err := pluginSigner.Sign(context.Background(), notation.Descriptor{}, notation.SignOptions{})
	if err != nil {
		t.Errorf("Signer.Sign() error = %v, wantErr nil", err)
	}

	env, err := signer.NewSignatureEnvelopeFromBytes(data, signer.MediaTypeJWSJson)
	if err != nil {
		t.Fatal(err)
	}
	sigInfo, err := env.Verify()
	if err != nil {
		t.Fatal(err)
	}

	expectedPayload := notation.Payload{
		TargetArtifact: notation.Descriptor{},
	}
	expectPayloadBytes, err := json.Marshal(expectedPayload)
	if err != nil {
		t.Fatal(err)
	}

	if !reflect.DeepEqual(sigInfo.Payload, expectPayloadBytes) {
		t.Errorf("Signer.Sign() payload changed")
	}

	if !reflect.DeepEqual(sigInfo.CertificateChain, cert) {
		t.Errorf("Signer.Sign() cert chain changed")
	}

	basicVerification(data, cert[len(cert)-1], t)
}

type mockEnvelopePlugin struct {
	err          error
	envelopeType string
	certChain    [][]byte
	key          interface{}
}

func (s *mockEnvelopePlugin) Run(_ context.Context, req plugin.Request) (interface{}, error) {
	switch req.Command() {
	case plugin.CommandGetMetadata:
		m := validMetadata
		m.Capabilities[0] = plugin.CapabilityEnvelopeGenerator
		return &m, nil
	case plugin.CommandGenerateEnvelope:
		if s.err != nil {
			return nil, s.err
		}
		key, certs, err := generateKeyCertPair()
		if err != nil {
			return nil, err
		}
		if s.key != nil {
			key = s.key
		}

		var resolvedCertChain []*x509.Certificate
		if s.certChain != nil {
			// Override cert chain.
			resolvedCertChain, err = parseCertChain(s.certChain)
			if err != nil {
				return nil, err
			}
		} else {
			resolvedCertChain = certs
		}
		lsp, err := signer.NewLocalSignatureProvider(resolvedCertChain, key)
		if err != nil {
			return nil, err
		}
		env, _ := signer.NewSignatureEnvelope(signer.MediaTypeJWSJson)

		req1 := req.(*plugin.GenerateEnvelopeRequest)

		data, err := env.Sign(signer.SignRequest{
<<<<<<< HEAD
			Payload:            req1.Payload,
			PayloadContentType: signer.PayloadContentType(req1.PayloadType),
			SignatureProvider:  lsp,
			SigningTime:        time.Now(),
			Expiry:             time.Now().AddDate(2, 0, 0),
			SigningAgent:       "",
			SigningScheme:      signer.SigningSchemeX509SigningAuthority,
=======
			Payload:             req1.Payload,
			PayloadContentType:  signer.PayloadContentType(req1.PayloadType),
			SignatureProvider:   lsp,
			SigningTime:         time.Now(),
			Expiry:              time.Now().AddDate(2,0,0),
			SigningScheme:       signer.SigningSchemeX509SigningAuthority,
			SigningAgent:        "",
>>>>>>> f3bae831
		})
		if err != nil {
			return nil, err
		}

		envType := s.envelopeType
		if envType == "" {
			envType = req1.SignatureEnvelopeType
		}
		return &plugin.GenerateEnvelopeResponse{
			SignatureEnvelope:     data,
			SignatureEnvelopeType: envType,
		}, nil
	}
	panic("too many calls")
}
func TestPluginSigner_SignEnvelope_RunFailed(t *testing.T) {
	signer := pluginSigner{
		runner: &mockEnvelopePlugin{err: errors.New("failed")},
		keyID:  "1",
	}
	_, err := signer.Sign(context.Background(), notation.Descriptor{
		MediaType: notation.MediaTypePayload,
		Size:      1,
	}, notation.SignOptions{})
	if err == nil || err.Error() != "generate-envelope command failed: failed" {
		t.Errorf("Signer.Sign() error = %v, wantErr nil", err)
	}
}

func TestPluginSigner_SignEnvelope_InvalidEnvelopeType(t *testing.T) {
	signer := pluginSigner{
		runner: &mockEnvelopePlugin{envelopeType: "other"},
		keyID:  "1",
	}
	_, err := signer.Sign(context.Background(), notation.Descriptor{
		MediaType: notation.MediaTypePayload,
		Size:      1,
	}, notation.SignOptions{})
	if err == nil || err.Error() != "signatureEnvelopeType in generateEnvelope response \"other\" does not match request \"application/jose+json\"" {
		t.Errorf("Signer.Sign() error = %v, wantErr nil", err)
	}
}

func TestPluginSigner_SignEnvelope_EmptyCert(t *testing.T) {
	signer := pluginSigner{
		runner: &mockEnvelopePlugin{certChain: [][]byte{}},
		keyID:  "1",
	}
	_, err := signer.Sign(context.Background(), notation.Descriptor{
		MediaType: notation.MediaTypePayload,
		Size:      1,
	}, notation.SignOptions{})
	if err == nil || err.Error() != "generate-envelope command failed: \"certs\" param is malformed" {
		t.Errorf("Signer.Sign() error = %v, wantErr nil", err)
	}
}

func TestPluginSigner_SignEnvelope_MalformedCertChain(t *testing.T) {
	signer := pluginSigner{
		runner: &mockEnvelopePlugin{certChain: [][]byte{make([]byte, 0)}},
		keyID:  "1",
	}
	_, err := signer.Sign(context.Background(), notation.Descriptor{
		MediaType: notation.MediaTypePayload,
		Size:      1,
	}, notation.SignOptions{})
	if err == nil || err.Error() != "generate-envelope command failed: x509: malformed certificate" {
		t.Errorf("Signer.Sign() error = %v, wantErr nil", err)
	}
}

func TestPluginSigner_SignEnvelope_SignatureVerifyError(t *testing.T) {
	key, err := rsa.GenerateKey(rand.Reader, 2048)
	if err != nil {
		t.Fatal(err)
	}
	signer := pluginSigner{
		runner: &mockEnvelopePlugin{key: key},
		keyID:  "1",
	}
	_, err = signer.Sign(context.Background(), notation.Descriptor{
		MediaType: notation.MediaTypePayload,
		Size:      1,
	}, notation.SignOptions{})
	if err == nil || err.Error() != "signature is invalid. Error: crypto/rsa: verification error" {
		t.Errorf("Signer.Sign() error = %v, wantErr nil", err)
	}
}

func TestPluginSigner_SignEnvelope_Valid(t *testing.T) {
	signer := pluginSigner{
		runner: &mockEnvelopePlugin{},
		keyID:  "1",
	}
	_, err := signer.Sign(context.Background(), notation.Descriptor{
		MediaType: notation.MediaTypePayload,
		Size:      1,
	}, notation.SignOptions{})
	if err != nil {
		t.Errorf("Signer.Sign() error = %v, wantErr nil", err)
	}
}

func getBytes(certs []*x509.Certificate) [][]byte {
	var chain [][]byte
	for _, cert := range certs {
		chain = append(chain, cert.Raw)
	}
	return chain
}<|MERGE_RESOLUTION|>--- conflicted
+++ resolved
@@ -306,23 +306,13 @@
 		req1 := req.(*plugin.GenerateEnvelopeRequest)
 
 		data, err := env.Sign(signer.SignRequest{
-<<<<<<< HEAD
 			Payload:            req1.Payload,
 			PayloadContentType: signer.PayloadContentType(req1.PayloadType),
 			SignatureProvider:  lsp,
 			SigningTime:        time.Now(),
 			Expiry:             time.Now().AddDate(2, 0, 0),
+			SigningScheme:      signer.SigningSchemeX509SigningAuthority,
 			SigningAgent:       "",
-			SigningScheme:      signer.SigningSchemeX509SigningAuthority,
-=======
-			Payload:             req1.Payload,
-			PayloadContentType:  signer.PayloadContentType(req1.PayloadType),
-			SignatureProvider:   lsp,
-			SigningTime:         time.Now(),
-			Expiry:              time.Now().AddDate(2,0,0),
-			SigningScheme:       signer.SigningSchemeX509SigningAuthority,
-			SigningAgent:        "",
->>>>>>> f3bae831
 		})
 		if err != nil {
 			return nil, err
