--- conflicted
+++ resolved
@@ -15,8 +15,6 @@
 	"github.com/notaryproject/notation-core-go/signature"
 	"github.com/notaryproject/notation-core-go/signature/cose"
 	"github.com/notaryproject/notation-core-go/signature/jws"
-<<<<<<< HEAD
-
 	"github.com/notaryproject/notation-go"
 	"github.com/notaryproject/notation-go/plugin"
 	gcose "github.com/veraison/go-cose"
@@ -39,6 +37,7 @@
 		jws.MediaTypeEnvelope:  invalidJwsEnvelope,
 		cose.MediaTypeEnvelope: invalidCoseEnvelope,
 	}
+	invalidSignatureEnvelope = []byte("invalid")
 )
 
 var (
@@ -54,46 +53,6 @@
 	defaultKeySpec signature.KeySpec
 )
 
-=======
-	"github.com/notaryproject/notation-go"
-	"github.com/notaryproject/notation-go/plugin"
-	gcose "github.com/veraison/go-cose"
-)
-
-const unsupported = "unsupported"
-
-var (
-	validMetadata = plugin.Metadata{
-		Name:        "testPlugin",
-		Description: "plugin for test",
-		Version:     "1.0", URL: "test.com",
-		SupportedContractVersions: []string{plugin.ContractVersion},
-		Capabilities:              []plugin.Capability{plugin.CapabilitySignatureGenerator},
-	}
-	validSignDescriptor, validSignOpts = generateSigningContent(nil)
-	invalidJwsEnvelope, _              = json.Marshal(struct{}{})
-	invalidCoseEnvelope, _             = gcose.NewSign1Message().MarshalCBOR()
-	envelopeTypeToData                 = map[string][]byte{
-		jws.MediaTypeEnvelope:  invalidJwsEnvelope,
-		cose.MediaTypeEnvelope: invalidCoseEnvelope,
-	}
-	invalidSignatureEnvelope = []byte("invalid")
-)
-
-var (
-	validMetaDataWithEnvelopeGeneratorCapabilityFunc = func(ctx context.Context, req plugin.Request) (interface{}, error) {
-		metaData := validMetadata
-		metaData.Capabilities = []plugin.Capability{plugin.CapabilityEnvelopeGenerator}
-		return &metaData, nil
-	}
-)
-
-var (
-	defaultKeyCert *keyCertPair
-	defaultKeySpec signature.KeySpec
-)
-
->>>>>>> 5e3fc5ab
 func init() {
 	keyCertPairCollections = setUpKeyCertPairCollections()
 	defaultKeyCert = keyCertPairCollections[0]
@@ -111,7 +70,6 @@
 	signFunc
 	keySpecFunc
 	runnerOptions
-<<<<<<< HEAD
 }
 
 type optionFunc func(*options)
@@ -152,48 +110,6 @@
 	}
 }
 
-=======
-}
-
-type optionFunc func(*options)
-
-type signFunc func([]byte) ([]byte, []*x509.Certificate, error)
-
-func withSignFunc(f signFunc) optionFunc {
-	return func(o *options) {
-		o.signFunc = f
-	}
-}
-
-type keySpecFunc func() (signature.KeySpec, error)
-
-func withKeySpecFunc(f keySpecFunc) optionFunc {
-	return func(o *options) {
-		o.keySpecFunc = f
-	}
-}
-
-type runFunc func(context.Context, plugin.Request) (interface{}, error)
-
-func withMetaData(f runFunc) optionFunc {
-	return func(o *options) {
-		o.metaData = f
-	}
-}
-
-func withDescribeKey(f runFunc) optionFunc {
-	return func(o *options) {
-		o.describeKey = f
-	}
-}
-
-func withGenerateSignature(f runFunc) optionFunc {
-	return func(o *options) {
-		o.generateSignature = f
-	}
-}
-
->>>>>>> 5e3fc5ab
 func withGenerateEnvelope(f runFunc) optionFunc {
 	return func(o *options) {
 		o.generateEnvelope = f
@@ -264,11 +180,7 @@
 		}
 		return &plugin.DescribeKeyResponse{
 			KeyID:   p.keyID,
-<<<<<<< HEAD
-			KeySpec: KeySpecName(keySpec),
-=======
 			KeySpec: plugin.KeySpecString(keySpec),
->>>>>>> 5e3fc5ab
 		}, nil
 	case plugin.CommandGenerateSignature:
 		if p.generateSignature != nil {
@@ -290,11 +202,7 @@
 		return &plugin.GenerateSignatureResponse{
 			KeyID:            p.keyID,
 			Signature:        sig,
-<<<<<<< HEAD
-			SigningAlgorithm: SigningAlgorithmName(keySpec.SignatureAlgorithm()),
-=======
 			SigningAlgorithm: plugin.SigningAlgorithmString(keySpec.SignatureAlgorithm()),
->>>>>>> 5e3fc5ab
 			CertificateChain: certs,
 		}, nil
 	case plugin.CommandGenerateEnvelope:
@@ -302,19 +210,11 @@
 			return p.generateEnvelope(ctx, req)
 		}
 		return nil, fmt.Errorf("command %q is not supported", req.Command())
-<<<<<<< HEAD
 	}
 	return nil, plugin.RequestError{
 		Code: plugin.ErrorCodeGeneric,
 		Err:  fmt.Errorf("command %q is not supported", req.Command()),
 	}
-=======
-	}
-	return nil, plugin.RequestError{
-		Code: plugin.ErrorCodeGeneric,
-		Err:  fmt.Errorf("command %q is not supported", req.Command()),
-	}
->>>>>>> 5e3fc5ab
 }
 
 func newDefaultMockProvider(opts ...optionFunc) *mockProvider {
@@ -588,14 +488,6 @@
 	if err != nil {
 		t.Fatal(err)
 	}
-<<<<<<< HEAD
-	payload, signerInfo, err := env.Verify()
-	if err != nil {
-		t.Fatal(err)
-	}
-	if payload.ContentType != signature.MediaTypePayloadV1 {
-		t.Fatalf("Signer.Sign() Payload content type changed, expect: %v, got: %v", payload.ContentType, signature.MediaTypePayloadV1)
-=======
 	envContent, err := env.Verify()
 	if err != nil {
 		t.Fatal(err)
@@ -608,7 +500,6 @@
 	payload, signerInfo := envContent.Payload, envContent.SignerInfo
 	if payload.ContentType != notation.MediaTypePayloadV1 {
 		t.Fatalf("Signer.Sign() Payload content type changed, expect: %v, got: %v", payload.ContentType, notation.MediaTypePayloadV1)
->>>>>>> 5e3fc5ab
 	}
 	var gotPayload notation.Payload
 	if err := json.Unmarshal(payload.Content, &gotPayload); err != nil {
@@ -618,11 +509,7 @@
 		TargetArtifact: validSignDescriptor,
 	}
 	if !reflect.DeepEqual(expectedPayload, gotPayload) {
-<<<<<<< HEAD
-		t.Fatalf("Signer.Sign() descriptor subject changed, expect: %v, got: %v", expectedPayload, *payload)
-=======
 		t.Fatalf("Signer.Sign() descriptor subject changed, expect: %v, got: %v", expectedPayload, payload)
->>>>>>> 5e3fc5ab
 	}
 	if signerInfo.SignedAttributes.SigningScheme != signature.SigningSchemeX509 {
 		t.Fatalf("Signer.Sign() signing scheme changed, expect: %v, got: %v", signerInfo.SignedAttributes.SigningScheme, signature.SigningSchemeX509)
@@ -864,11 +751,7 @@
 				sigProvider:       p,
 				envelopeMediaType: envelopeType,
 			}
-<<<<<<< HEAD
-			var expectedErr *signature.MalformedSignatureError
-=======
 			var expectedErr *signature.InvalidSignatureError
->>>>>>> 5e3fc5ab
 			if _, err := signer.Sign(context.Background(), notation.Descriptor{}, notation.SignOptions{}); err == nil || !errors.As(err, &expectedErr) {
 				t.Fatalf("Signer.Sign() error = %v, want MalformedSignatureError", err)
 			}
