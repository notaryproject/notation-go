--- conflicted
+++ resolved
@@ -119,13 +119,8 @@
 		SignatureProvider:   psp,
 		SigningTime:         time.Now(),
 		ExtendedSignedAttrs: nil,
-<<<<<<< HEAD
-		SigningScheme:       signer.SigningSchemeX509Default,
-		SigningAgent:        "Notation/1.0.0", // TODO: include external signing plugin's name and version. https://github.com/notaryproject/notation-go/issues/80
-=======
 		SigningScheme:       signer.SigningSchemeX509,
 		SigningAgent:        "Notation/1.0.0",  // TODO: include external signing plugin's name and version. https://github.com/notaryproject/notation-go/issues/80
->>>>>>> f3bae831
 	}
 	if !opts.Expiry.IsZero() {
 		signReq.Expiry = opts.Expiry
@@ -260,7 +255,7 @@
 		ContractVersion: plugin.ContractVersion,
 		KeyID:           psp.keyID,
 		KeySpec:         psp.keySpec,
-		Hash:            psp.keySpec.SignatureAlgorithm().Hash(),
+		Hash:            psp.keySpec.SignatureAlgorithm().Hash().String(),
 		Payload:         bytes,
 		PluginConfig:    psp.config,
 	}
