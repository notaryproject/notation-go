package signature

import (
	"context"
	"crypto"
	"crypto/ecdsa"
	"crypto/elliptic"
	"crypto/rand"
	"crypto/rsa"
	"crypto/x509"
	"encoding/pem"
	"errors"
	"fmt"
	"os"
	"path/filepath"
	"testing"
	"time"

	"github.com/notaryproject/notation-core-go/signature"
	"github.com/notaryproject/notation-core-go/testhelper"
	"github.com/notaryproject/notation-go"
	"github.com/notaryproject/notation-go/crypto/timestamp/timestamptest"
	"github.com/notaryproject/notation-go/plugin"
	"github.com/opencontainers/go-digest"
)

type keyCertPair struct {
	keySpecName string
	key         crypto.PrivateKey
	certs       []*x509.Certificate
}

var keyCertPairCollections []*keyCertPair

const testKeyID = "testKeyID"

<<<<<<< HEAD
// setUpKeyCertPairCollections setups all combinations of private key and certificates
=======
// setUpKeyCertPairCollections setups all combinations of private key and certificates.
>>>>>>> 5e3fc5ab
func setUpKeyCertPairCollections() []*keyCertPair {
	// rsa
	var keyCertPairs []*keyCertPair
	for _, k := range []int{2048, 3072, 4096} {
		rsaRoot := testhelper.GetRSARootCertificate()
		certTuple := testhelper.GetRSACertTuple(k)
		keySpec, err := signature.ExtractKeySpec(certTuple.Cert)
		if err != nil {
			panic(fmt.Sprintf("setUpKeyCertPairCollections() failed, invalid keySpec: %v", err))
		}
		keyCertPairs = append(keyCertPairs, &keyCertPair{
<<<<<<< HEAD
			keySpecName: KeySpecName(keySpec),
=======
			keySpecName: plugin.KeySpecString(keySpec),
>>>>>>> 5e3fc5ab
			key:         certTuple.PrivateKey,
			certs:       []*x509.Certificate{certTuple.Cert, rsaRoot.Cert},
		})
	}

	// ecdsa
	for _, curve := range []elliptic.Curve{elliptic.P256(), elliptic.P384(), elliptic.P521()} {
		ecdsaRoot := testhelper.GetECRootCertificate()
		certTuple := testhelper.GetECCertTuple(curve)
		keySpec, err := signature.ExtractKeySpec(certTuple.Cert)
		if err != nil {
			panic(fmt.Sprintf("setUpKeyCertPairCollections() failed, invalid keySpec: %v", err))
		}
		keyCertPairs = append(keyCertPairs, &keyCertPair{
<<<<<<< HEAD
			keySpecName: KeySpecName(keySpec),
=======
			keySpecName: plugin.KeySpecString(keySpec),
>>>>>>> 5e3fc5ab
			key:         certTuple.PrivateKey,
			certs:       []*x509.Certificate{certTuple.Cert, ecdsaRoot.Cert},
		})
	}
	return keyCertPairs
}

func init() {
	keyCertPairCollections = setUpKeyCertPairCollections()
}

func generateCertPem(cert *x509.Certificate) []byte {
	return pem.EncodeToMemory(&pem.Block{Type: "CERTIFICATE", Bytes: cert.Raw})
}

func generateKeyBytes(key crypto.PrivateKey) (keyBytes []byte, err error) {
	switch k := key.(type) {
	case *rsa.PrivateKey:
		keyBytes, err = x509.MarshalPKCS8PrivateKey(k)
	case *ecdsa.PrivateKey:
		keyBytes, err = x509.MarshalECPrivateKey(k)
	default:
		return nil, errors.New("private key type not supported")
	}
	if err != nil {
		return nil, err
	}
	keyBytes = pem.EncodeToMemory(&pem.Block{Type: "PRIVATE KEY", Bytes: keyBytes})
	return keyBytes, nil
}

func prepareTestKeyCertFile(keyCert *keyCertPair, envelopeType, dir string) (string, string, error) {
	keyPath, certPath := filepath.Join(dir, keyCert.keySpecName+".key"), filepath.Join(dir, keyCert.keySpecName+".cert")
	keyBytes, err := generateKeyBytes(keyCert.key)
	if err != nil {
		return "", "", err
	}
	var certBytes []byte
	for _, cert := range keyCert.certs {
		certBytes = append(certBytes, generateCertPem(cert)...)
	}

	if err := os.WriteFile(keyPath, keyBytes, 0666); err != nil {
		return "", "", err
	}
	if err := os.WriteFile(certPath, certBytes, 0666); err != nil {
		return "", "", err
	}
	return keyPath, certPath, nil
}

func testSignerFromFile(t *testing.T, keyCert *keyCertPair, envelopeType, dir string) {
	keyPath, certPath, err := prepareTestKeyCertFile(keyCert, envelopeType, dir)
	if err != nil {
		t.Fatalf("prepareTestKeyCertFile() failed: %v", err)
	}
	s, err := NewSignerFromFiles(keyPath, certPath, envelopeType)
	if err != nil {
		t.Fatalf("NewSignerFromFiles() failed: %v", err)
	}
	desc, opts := generateSigningContent(nil)
	sig, err := s.Sign(context.Background(), desc, opts)
	if err != nil {
		t.Fatalf("Sign() failed: %v", err)
	}
	// basic verification
	basicVerification(t, sig, envelopeType, keyCert.certs[len(keyCert.certs)-1])
}

func TestNewSignerFromFiles(t *testing.T) {
	// sign with key
	dir := t.TempDir()
	for _, envelopeType := range signature.RegisteredEnvelopeTypes() {
		for _, keyCert := range keyCertPairCollections {
			t.Run(fmt.Sprintf("envelopeType=%v_keySpec=%v", envelopeType, keyCert.keySpecName), func(t *testing.T) {
				testSignerFromFile(t, keyCert, envelopeType, dir)
			})
		}
	}
}

func TestSignWithCertChain(t *testing.T) {
	// sign with key
	for _, envelopeType := range signature.RegisteredEnvelopeTypes() {
		for _, keyCert := range keyCertPairCollections {
			t.Run(fmt.Sprintf("envelopeType=%v_keySpec=%v", envelopeType, keyCert.keySpecName), func(t *testing.T) {
				validateSignWithCerts(t, envelopeType, keyCert.key, keyCert.certs)
			})
		}
	}
}

// TODO: Enable once we have timestamping inplace https://github.com/notaryproject/notation-go/issues/78
func TestSignWithTimestamp(t *testing.T) {
	t.Skip("Skipping testing as we dont have timestamping hooked up")
	// prepare signer
	for _, envelopeType := range signature.RegisteredEnvelopeTypes() {
		for _, keyCert := range keyCertPairCollections {
			t.Run(fmt.Sprintf("envelopeType=%v_keySpec=%v", envelopeType, keyCert.keySpecName), func(t *testing.T) {
				s, err := NewSigner(keyCert.key, keyCert.certs, envelopeType)
				if err != nil {
					t.Fatalf("NewSigner() error = %v", err)
				}

				// configure TSA
				tsa, err := timestamptest.NewTSA()
				if err != nil {
					t.Fatalf("timestamptest.NewTSA() error = %v", err)
				}

				// sign content
				ctx := context.Background()
				desc, sOpts := generateSigningContent(tsa)
				sig, err := s.Sign(ctx, desc, sOpts)
				if err != nil {
					t.Fatalf("Sign() error = %v", err)
				}

				// basic verification
				basicVerification(t, sig, envelopeType, keyCert.certs[len(keyCert.certs)-1])
			})
		}
	}
}

func TestSignWithoutExpiry(t *testing.T) {
	// sign with key
	for _, envelopeType := range signature.RegisteredEnvelopeTypes() {
		for _, keyCert := range keyCertPairCollections {
			t.Run(fmt.Sprintf("envelopeType=%v_keySpec=%v", envelopeType, keyCert.keySpecName), func(t *testing.T) {
				s, err := NewSigner(keyCert.key, keyCert.certs, envelopeType)
				if err != nil {
					t.Fatalf("NewSigner() error = %v", err)
				}

				ctx := context.Background()
				desc, sOpts := generateSigningContent(nil)
				sOpts.Expiry = time.Time{} // reset expiry
				sig, err := s.Sign(ctx, desc, sOpts)
				if err != nil {
					t.Fatalf("Sign() error = %v", err)
				}

				// basic verification
				basicVerification(t, sig, envelopeType, keyCert.certs[len(keyCert.certs)-1])
			})
		}
	}
}

func signRSA(digest []byte, hash crypto.Hash, pk *rsa.PrivateKey) ([]byte, error) {
	return rsa.SignPSS(rand.Reader, pk, hash, digest, &rsa.PSSOptions{SaltLength: rsa.PSSSaltLengthEqualsHash})
}

func signECDSA(digest []byte, hash crypto.Hash, pk *ecdsa.PrivateKey) ([]byte, error) {
	r, s, err := ecdsa.Sign(rand.Reader, pk, digest)
	if err != nil {
		return nil, err
	}
	n := (pk.Curve.Params().N.BitLen() + 7) / 8
	sig := make([]byte, 2*n)
	r.FillBytes(sig[:n])
	s.FillBytes(sig[n:])
	return sig, nil
}

func localSign(payload []byte, hash crypto.Hash, pk crypto.PrivateKey) ([]byte, error) {
	h := hash.New()
	h.Write(payload)
	digest := h.Sum(nil)
	switch key := pk.(type) {
	case *rsa.PrivateKey:
		return signRSA(digest, hash, key)
	case *ecdsa.PrivateKey:
		return signECDSA(digest, hash, key)
	default:
		return nil, errors.New("signing private key not supported")
	}
}

func TestExternalSigner_Sign(t *testing.T) {
	for _, envelopeType := range signature.RegisteredEnvelopeTypes() {
		for _, keyCert := range keyCertPairCollections {
			externalRunner := newMockProvider(keyCert.key, keyCert.certs, testKeyID)
			s, err := NewSignerPlugin(externalRunner, testKeyID, nil, envelopeType)
			if err != nil {
				t.Fatalf("NewSigner() error = %v", err)
			}
			sig, err := s.Sign(context.Background(), validSignDescriptor, validSignOpts)
			if err != nil {
				t.Fatalf("Sign() error = %v", err)
			}
			// basic verification
			basicVerification(t, sig, envelopeType, keyCert.certs[len(keyCert.certs)-1])
		}
	}
}

func TestExternalSigner_SignEnvelope(t *testing.T) {
	for _, envelopeType := range signature.RegisteredEnvelopeTypes() {
		for _, keyCert := range keyCertPairCollections {
			t.Run(fmt.Sprintf("envelopeType=%v_keySpec=%v", envelopeType, keyCert.keySpecName), func(t *testing.T) {
				externalRunner := newMockEnvelopeProvider(keyCert.key, keyCert.certs, testKeyID)
				p := newExternalProvider(externalRunner, testKeyID)
				s, err := NewSignerPlugin(p, testKeyID, nil, envelopeType)
				if err != nil {
					t.Fatalf("NewSigner() error = %v", err)
				}
				sig, err := s.Sign(context.Background(), validSignDescriptor, validSignOpts)
				if err != nil {
					t.Fatalf("Sign() error = %v", err)
				}
				// basic verification
				basicVerification(t, sig, envelopeType, keyCert.certs[len(keyCert.certs)-1])
			})
		}
	}
}

// generateSigningContent generates common signing content with options for testing.
func generateSigningContent(tsa *timestamptest.TSA) (notation.Descriptor, notation.SignOptions) {
	content := "hello world"
	desc := notation.Descriptor{
		MediaType: "test media type",
		Digest:    digest.Canonical.FromString(content),
		Size:      int64(len(content)),
		Annotations: map[string]string{
			"identity": "test.registry.io/test:example",
			"foo":      "bar",
		},
	}
	sOpts := notation.SignOptions{
		Expiry: time.Now().UTC().Add(time.Hour),
	}
	if tsa != nil {
		sOpts.TSA = tsa
		tsaRoots := x509.NewCertPool()
		tsaRoots.AddCert(tsa.Certificate())
		sOpts.TSAVerifyOptions.Roots = tsaRoots
	}
	return desc, sOpts
}

func generateKeyCertPair() (crypto.PrivateKey, []*x509.Certificate, error) {
	rsaRoot := testhelper.GetRSARootCertificate()
	pk, err := rsa.GenerateKey(rand.Reader, 2048)
	if err != nil {
		return nil, nil, err
	}
	certTuple := testhelper.GetRSACertTupleWithPK(pk, "tempCert", &rsaRoot)
	return pk, []*x509.Certificate{certTuple.Cert, rsaRoot.Cert}, nil
}

func basicVerification(t *testing.T, sig []byte, envelopeType string, trust *x509.Certificate) {
	// basic verification
	sigEnv, err := signature.ParseEnvelope(envelopeType, sig)
	if err != nil {
		t.Fatalf("verification failed. error = %v", err)
	}

<<<<<<< HEAD
	_, sigInfo, vErr := sigEnv.Verify()
=======
	envContent, vErr := sigEnv.Verify()
>>>>>>> 5e3fc5ab
	if vErr != nil {
		t.Fatalf("verification failed. error = %v", err)
	}
	if err := ValidatePayloadContentType(&envContent.Payload); err != nil {
		t.Fatalf("verification failed. error = %v", err)
	}

<<<<<<< HEAD
	trustedCert, err := signature.VerifyAuthenticity(sigInfo, []*x509.Certificate{trust})
=======
	trustedCert, err := signature.VerifyAuthenticity(&envContent.SignerInfo, []*x509.Certificate{trust})
>>>>>>> 5e3fc5ab

	if err != nil || !trustedCert.Equal(trust) {
		t.Fatalf("VerifyAuthenticity failed. error = %v", err)
	}
}

func validateSignWithCerts(t *testing.T, envelopeType string, key crypto.PrivateKey, certs []*x509.Certificate) {
	s, err := NewSigner(key, certs, envelopeType)
	if err != nil {
		t.Fatalf("NewSigner() error = %v", err)
	}

	ctx := context.Background()
	desc, sOpts := generateSigningContent(nil)
	sig, err := s.Sign(ctx, desc, sOpts)
	if err != nil {
		t.Fatalf("Sign() error = %v", err)
	}

	// basic verification
	basicVerification(t, sig, envelopeType, certs[len(certs)-1])
}<|MERGE_RESOLUTION|>--- conflicted
+++ resolved
@@ -34,11 +34,7 @@
 
 const testKeyID = "testKeyID"
 
-<<<<<<< HEAD
-// setUpKeyCertPairCollections setups all combinations of private key and certificates
-=======
 // setUpKeyCertPairCollections setups all combinations of private key and certificates.
->>>>>>> 5e3fc5ab
 func setUpKeyCertPairCollections() []*keyCertPair {
 	// rsa
 	var keyCertPairs []*keyCertPair
@@ -50,11 +46,7 @@
 			panic(fmt.Sprintf("setUpKeyCertPairCollections() failed, invalid keySpec: %v", err))
 		}
 		keyCertPairs = append(keyCertPairs, &keyCertPair{
-<<<<<<< HEAD
-			keySpecName: KeySpecName(keySpec),
-=======
 			keySpecName: plugin.KeySpecString(keySpec),
->>>>>>> 5e3fc5ab
 			key:         certTuple.PrivateKey,
 			certs:       []*x509.Certificate{certTuple.Cert, rsaRoot.Cert},
 		})
@@ -69,11 +61,7 @@
 			panic(fmt.Sprintf("setUpKeyCertPairCollections() failed, invalid keySpec: %v", err))
 		}
 		keyCertPairs = append(keyCertPairs, &keyCertPair{
-<<<<<<< HEAD
-			keySpecName: KeySpecName(keySpec),
-=======
 			keySpecName: plugin.KeySpecString(keySpec),
->>>>>>> 5e3fc5ab
 			key:         certTuple.PrivateKey,
 			certs:       []*x509.Certificate{certTuple.Cert, ecdsaRoot.Cert},
 		})
@@ -334,11 +322,7 @@
 		t.Fatalf("verification failed. error = %v", err)
 	}
 
-<<<<<<< HEAD
-	_, sigInfo, vErr := sigEnv.Verify()
-=======
 	envContent, vErr := sigEnv.Verify()
->>>>>>> 5e3fc5ab
 	if vErr != nil {
 		t.Fatalf("verification failed. error = %v", err)
 	}
@@ -346,11 +330,7 @@
 		t.Fatalf("verification failed. error = %v", err)
 	}
 
-<<<<<<< HEAD
-	trustedCert, err := signature.VerifyAuthenticity(sigInfo, []*x509.Certificate{trust})
-=======
 	trustedCert, err := signature.VerifyAuthenticity(&envContent.SignerInfo, []*x509.Certificate{trust})
->>>>>>> 5e3fc5ab
 
 	if err != nil || !trustedCert.Equal(trust) {
 		t.Fatalf("VerifyAuthenticity failed. error = %v", err)
