// Copyright The Notary Project Authors.
// Licensed under the Apache License, Version 2.0 (the "License");
// you may not use this file except in compliance with the License.
// You may obtain a copy of the License at
//
// http://www.apache.org/licenses/LICENSE-2.0
//
// Unless required by applicable law or agreed to in writing, software
// distributed under the License is distributed on an "AS IS" BASIS,
// WITHOUT WARRANTIES OR CONDITIONS OF ANY KIND, either express or implied.
// See the License for the specific language governing permissions and
// limitations under the License.

package notation

import (
	"context"
	"encoding/json"
	"errors"
	"fmt"
	"io"
	"math"
	"os"
	"path/filepath"
	"strings"
	"testing"
	"time"

	"github.com/notaryproject/notation-core-go/signature"
	"github.com/notaryproject/notation-core-go/signature/cose"
	"github.com/notaryproject/notation-core-go/signature/jws"
	"github.com/notaryproject/notation-go/internal/envelope"
	"github.com/notaryproject/notation-go/internal/mock"
<<<<<<< HEAD
=======
	"github.com/notaryproject/notation-go/internal/mock/ocilayout"
	"github.com/notaryproject/notation-go/plugin"
>>>>>>> 1a5b3e35
	"github.com/notaryproject/notation-go/registry"
	"github.com/notaryproject/notation-go/verifier/trustpolicy"
	"github.com/opencontainers/go-digest"
	ocispec "github.com/opencontainers/image-spec/specs-go/v1"
	"oras.land/oras-go/v2/registry/remote"
)

var expectedMetadata = map[string]string{"foo": "bar", "bar": "foo"}

func TestSignSuccess(t *testing.T) {
	repo := mock.NewRepository()
	testCases := []struct {
		name string
		dur  time.Duration
	}{
		{"expiryInHours", 24 * time.Hour},
		{"oneSecondExpiry", 1 * time.Second},
		{"zeroExpiry", 0},
	}
	for _, tc := range testCases {
		t.Run(tc.name, func(b *testing.T) {
			opts := SignOptions{}
			opts.SignatureMediaType = jws.MediaTypeEnvelope
			opts.ExpiryDuration = tc.dur
			opts.ArtifactReference = mock.SampleArtifactUri

			_, err := Sign(context.Background(), &dummySigner{}, repo, opts)
			if err != nil {
				b.Fatalf("Sign failed with error: %v", err)
			}
		})
	}
}

func TestSignBlobSuccess(t *testing.T) {
	reader := strings.NewReader("some content")
	testCases := []struct {
		name     string
		dur      time.Duration
		mtype    string
		agent    string
		pConfig  map[string]string
		metadata map[string]string
	}{
		{"expiryInHours", 24 * time.Hour, "video/mp4", "", nil, nil},
		{"oneSecondExpiry", 1 * time.Second, "video/mp4", "", nil, nil},
		{"zeroExpiry", 0, "video/mp4", "", nil, nil},
		{"validContentType", 1 * time.Second, "video/mp4", "", nil, nil},
		{"emptyContentType", 1 * time.Second, "video/mp4", "someDummyAgent", map[string]string{"hi": "hello"}, map[string]string{"bye": "tata"}},
	}
	for _, tc := range testCases {
		t.Run(tc.name, func(b *testing.T) {
			opts := SignBlobOptions{
				SignerSignOptions: SignerSignOptions{
					SignatureMediaType: jws.MediaTypeEnvelope,
					ExpiryDuration:     tc.dur,
					PluginConfig:       tc.pConfig,
					SigningAgent:       tc.agent,
				},
				UserMetadata:     expectedMetadata,
				ContentMediaType: tc.mtype,
			}

			_, _, err := SignBlob(context.Background(), &dummySigner{}, reader, opts)
			if err != nil {
				b.Fatalf("Sign failed with error: %v", err)
			}
		})
	}
}

func TestSignBlobError(t *testing.T) {
	reader := strings.NewReader("some content")
	testCases := []struct {
		name     string
		signer   BlobSigner
		dur      time.Duration
		rdr      io.Reader
		sigMType string
		ctMType  string
		errMsg   string
	}{
		{"negativeExpiry", &dummySigner{}, -1 * time.Second, nil, "video/mp4", jws.MediaTypeEnvelope, "expiry duration cannot be a negative value"},
		{"milliSecExpiry", &dummySigner{}, 1 * time.Millisecond, nil, "video/mp4", jws.MediaTypeEnvelope, "expiry duration supports minimum granularity of seconds"},
		{"invalidContentMediaType", &dummySigner{}, 1 * time.Second, reader, "video/mp4/zoping", jws.MediaTypeEnvelope, "invalid content media-type 'video/mp4/zoping': mime: unexpected content after media subtype"},
		{"emptyContentMediaType", &dummySigner{}, 1 * time.Second, reader, "", jws.MediaTypeEnvelope, "content media-type cannot be empty"},
		{"invalidSignatureMediaType", &dummySigner{}, 1 * time.Second, reader, "", "", "content media-type cannot be empty"},
		{"nilReader", &dummySigner{}, 1 * time.Second, nil, "video/mp4", jws.MediaTypeEnvelope, "blobReader cannot be nil"},
		{"nilSigner", nil, 1 * time.Second, reader, "video/mp4", jws.MediaTypeEnvelope, "signer cannot be nil"},
		{"signerError", &dummySigner{fail: true}, 1 * time.Second, reader, "video/mp4", jws.MediaTypeEnvelope, "expected SignBlob failure"},
	}
	for _, tc := range testCases {
		t.Run(tc.name, func(t *testing.T) {
			opts := SignBlobOptions{
				SignerSignOptions: SignerSignOptions{
					SignatureMediaType: jws.MediaTypeEnvelope,
					ExpiryDuration:     tc.dur,
					PluginConfig:       nil,
				},
				ContentMediaType: tc.sigMType,
			}

			_, _, err := SignBlob(context.Background(), tc.signer, tc.rdr, opts)
			if err == nil {
				t.Fatalf("expected error but didnt found")
			}
			if err.Error() != tc.errMsg {
				t.Fatalf("expected err message to be '%s' but found '%s'", tc.errMsg, err.Error())
			}
		})
	}
}

func TestSignSuccessWithUserMetadata(t *testing.T) {
	repo := mock.NewRepository()
	opts := SignOptions{}
	opts.ArtifactReference = mock.SampleArtifactUri
	opts.UserMetadata = expectedMetadata
	opts.SignatureMediaType = jws.MediaTypeEnvelope

	_, err := Sign(context.Background(), &verifyMetadataSigner{}, repo, opts)
	if err != nil {
		t.Fatalf("error: %v", err)
	}
}

func TestSignWithDanglingReferrersIndex(t *testing.T) {
	repo := mock.NewRepository()
	repo.PushSignatureError = &remote.ReferrersError{
		Op:  "DeleteReferrersIndex",
		Err: errors.New("error"),
	}
	opts := SignOptions{}
	opts.ArtifactReference = mock.SampleArtifactUri
	opts.SignatureMediaType = jws.MediaTypeEnvelope

	_, err := Sign(context.Background(), &dummySigner{}, repo, opts)
	if err == nil {
		t.Fatalf("no error occurred, expected error")
	}
}

func TestSignWithNilRepo(t *testing.T) {
	opts := SignOptions{}
	opts.ArtifactReference = mock.SampleArtifactUri
	opts.SignatureMediaType = jws.MediaTypeEnvelope

	_, err := Sign(context.Background(), &dummySigner{}, nil, opts)
	if err == nil {
		t.Fatalf("no error occurred, expected error: repo cannot be nil")
	}
}

func TestSignResolveFailed(t *testing.T) {
	repo := mock.NewRepository()
	repo.ResolveError = errors.New("resolve error")
	opts := SignOptions{}
	opts.ArtifactReference = mock.SampleArtifactUri
	opts.SignatureMediaType = jws.MediaTypeEnvelope

	_, err := Sign(context.Background(), &dummySigner{}, repo, opts)
	if err == nil {
		t.Fatalf("no error occurred, expected resolve error")
	}
}

func TestSignArtifactRefIsTag(t *testing.T) {
	repo := mock.NewRepository()
	opts := SignOptions{}
	opts.ArtifactReference = "registry.acme-rockets.io/software/net-monitor:v1"
	opts.SignatureMediaType = jws.MediaTypeEnvelope

	_, err := Sign(context.Background(), &dummySigner{}, repo, opts)
	if err != nil {
		t.Fatalf("expect no error, got %s", err)
	}
}

func TestSignWithPushSignatureError(t *testing.T) {
	repo := mock.NewRepository()
	repo.PushSignatureError = errors.New("error")
	opts := SignOptions{}
	opts.ArtifactReference = mock.SampleArtifactUri
	opts.SignatureMediaType = jws.MediaTypeEnvelope

	_, err := Sign(context.Background(), &dummySigner{}, repo, opts)
	if err == nil {
		t.Fatalf("no error occurred, expected error: failed to delete dangling referrers index")
	}
}

func TestSignWithInvalidExpiry(t *testing.T) {
	repo := mock.NewRepository()
	testCases := []struct {
		name string
		dur  time.Duration
	}{
		{"negativeExpiry", -24 * time.Hour},
		{"splitSecondExpiry", 1 * time.Millisecond},
	}
	for _, tc := range testCases {
		t.Run(tc.name, func(b *testing.T) {
			opts := SignOptions{}
			opts.ExpiryDuration = tc.dur

			_, err := Sign(context.Background(), &dummySigner{}, repo, opts)
			if err == nil {
				b.Fatalf("Expected error but not found")
			}
		})
	}
}

func TestSignWithInvalidUserMetadata(t *testing.T) {
	repo := mock.NewRepository()
	testCases := []struct {
		name     string
		metadata map[string]string
	}{
		{"reservedAnnotationKey", map[string]string{reservedAnnotationPrefixes[0] + ".foo": "bar"}},
		{"keyConflict", map[string]string{"key": "value2"}},
	}
	for _, tc := range testCases {
		t.Run(tc.name, func(b *testing.T) {
			opts := SignOptions{
				UserMetadata: tc.metadata,
				SignerSignOptions: SignerSignOptions{
					SignatureMediaType: jws.MediaTypeEnvelope,
				},
			}

			_, err := Sign(context.Background(), &dummySigner{}, repo, opts)
			if err == nil {
				b.Fatalf("Expected error but not found")
			}
		})
	}
}

func TestSignOptsMissingSignatureMediaType(t *testing.T) {
	repo := mock.NewRepository()
	opts := SignOptions{
		SignerSignOptions: SignerSignOptions{
			SignatureMediaType: "",
		},
		ArtifactReference: mock.SampleArtifactUri,
	}

	_, err := Sign(context.Background(), &dummySigner{}, repo, opts)
	if err == nil {
		t.Fatalf("expected error but not found")
	}
}

func TestSignOptsUnknownMediaType(t *testing.T) {
	repo := mock.NewRepository()
	opts := SignOptions{
		SignerSignOptions: SignerSignOptions{
			SignatureMediaType: "unknown",
		},
		ArtifactReference: mock.SampleArtifactUri,
	}

	_, err := Sign(context.Background(), &dummySigner{}, repo, opts)
	if err == nil {
		t.Fatalf("expected error but not found")
	}

}

func TestRegistryResolveError(t *testing.T) {
	repo := mock.NewRepository()
	verifier := dummyVerifier{false, *trustpolicy.LevelStrict}

	errorMessage := "network error"
	expectedErr := ErrorSignatureRetrievalFailed{Msg: errorMessage}

	// mock the repository
	repo.ResolveError = errors.New("network error")
	opts := VerifyOptions{ArtifactReference: mock.SampleArtifactUri, MaxSignatureAttempts: 50}
	_, _, err := Verify(context.Background(), &verifier, repo, opts)

	if err == nil || err.Error() != errorMessage {
		t.Fatalf("RegistryResolve expected: %v got: %v", expectedErr, err)
	}
}

func TestVerifyEmptyReference(t *testing.T) {
	repo := mock.NewRepository()
	verifier := dummyVerifier{false, *trustpolicy.LevelStrict}

	errorMessage := "reference is missing digest or tag"
	expectedErr := ErrorSignatureRetrievalFailed{Msg: errorMessage}

	// mock the repository
	opts := VerifyOptions{ArtifactReference: "localhost/test", MaxSignatureAttempts: 50}
	_, _, err := Verify(context.Background(), &verifier, repo, opts)
	if err == nil || err.Error() != errorMessage {
		t.Fatalf("VerifyTagReference expected: %v got: %v", expectedErr, err)
	}
}

func TestVerifyTagReferenceFailed(t *testing.T) {
	repo := mock.NewRepository()
	verifier := dummyVerifier{false, *trustpolicy.LevelStrict}

	errorMessage := "invalid reference: invalid repository \"UPPERCASE/test\""
	expectedErr := ErrorSignatureRetrievalFailed{Msg: errorMessage}

	// mock the repository
	opts := VerifyOptions{ArtifactReference: "localhost/UPPERCASE/test", MaxSignatureAttempts: 50}
	_, _, err := Verify(context.Background(), &verifier, repo, opts)
	if err == nil || err.Error() != errorMessage {
		t.Fatalf("VerifyTagReference expected: %v got: %v", expectedErr, err)
	}
}

func TestVerifyDigestNotMatchResolve(t *testing.T) {
	repo := mock.NewRepository()
	repo.MissMatchDigest = true
	verifier := dummyVerifier{false, *trustpolicy.LevelStrict}

	errorMessage := fmt.Sprintf("user input digest %s does not match the resolved digest %s", mock.SampleDigest, mock.ZeroDigest)
	expectedErr := ErrorSignatureRetrievalFailed{Msg: errorMessage}

	// mock the repository
	opts := VerifyOptions{ArtifactReference: mock.SampleArtifactUri, MaxSignatureAttempts: 50}
	_, _, err := Verify(context.Background(), &verifier, repo, opts)
	if err == nil || err.Error() != errorMessage {
		t.Fatalf("VerifyDigestNotMatch expected: %v got: %v", expectedErr, err)
	}
}

func TestSignDigestNotMatchResolve(t *testing.T) {
	repo := mock.NewRepository()
	repo.MissMatchDigest = true
	signOpts := SignOptions{
		SignerSignOptions: SignerSignOptions{
			SignatureMediaType: jws.MediaTypeEnvelope,
		},
		ArtifactReference: mock.SampleArtifactUri,
	}

	errorMessage := fmt.Sprintf("user input digest %s does not match the resolved digest %s", mock.SampleDigest, mock.ZeroDigest)
	expectedErr := fmt.Errorf(errorMessage)

	_, err := Sign(context.Background(), &dummySigner{}, repo, signOpts)
	if err == nil || err.Error() != errorMessage {
		t.Fatalf("SignDigestNotMatch expected: %v got: %v", expectedErr, err)
	}
}

func TestSkippedSignatureVerification(t *testing.T) {
	repo := mock.NewRepository()
	verifier := dummyVerifier{false, *trustpolicy.LevelSkip}

	opts := VerifyOptions{ArtifactReference: mock.SampleArtifactUri, MaxSignatureAttempts: 50}
	_, outcomes, err := Verify(context.Background(), &verifier, repo, opts)

	if err != nil || outcomes[0].VerificationLevel.Name != trustpolicy.LevelSkip.Name {
		t.Fatalf("\"skip\" verification level must pass overall signature verification")
	}
}

func TestRegistryNoSignatureManifests(t *testing.T) {
	repo := mock.NewRepository()
	verifier := dummyVerifier{false, *trustpolicy.LevelStrict}
	errorMessage := fmt.Sprintf("no signature is associated with %q, make sure the artifact was signed successfully", mock.SampleArtifactUri)
	expectedErr := ErrorSignatureRetrievalFailed{Msg: errorMessage}

	// mock the repository
	repo.ListSignaturesResponse = []ocispec.Descriptor{}
	opts := VerifyOptions{ArtifactReference: mock.SampleArtifactUri, MaxSignatureAttempts: 50}
	_, _, err := Verify(context.Background(), &verifier, repo, opts)

	if err == nil || !errors.Is(err, expectedErr) {
		t.Fatalf("RegistryNoSignatureManifests expected: %v got: %v", expectedErr, err)
	}
}

func TestRegistryFetchSignatureBlobError(t *testing.T) {
	repo := mock.NewRepository()
	verifier := dummyVerifier{false, *trustpolicy.LevelStrict}
	errorMessage := fmt.Sprintf("unable to retrieve digital signature with digest %q associated with %q from the Repository, error : network error", mock.SampleDigest, mock.SampleArtifactUri)
	expectedErr := ErrorSignatureRetrievalFailed{Msg: errorMessage}

	// mock the repository
	repo.FetchSignatureBlobError = errors.New("network error")
	opts := VerifyOptions{ArtifactReference: mock.SampleArtifactUri, MaxSignatureAttempts: 50}
	_, _, err := Verify(context.Background(), &verifier, repo, opts)

	if err == nil || !errors.Is(err, expectedErr) {
		t.Fatalf("RegistryFetchSignatureBlob expected: %v got: %v", expectedErr, err)
	}
}

func TestVerifyValid(t *testing.T) {
	repo := mock.NewRepository()
	verifier := dummyVerifier{false, *trustpolicy.LevelStrict}

	// mock the repository
	opts := VerifyOptions{ArtifactReference: mock.SampleArtifactUri, MaxSignatureAttempts: 50}
	_, _, err := Verify(context.Background(), &verifier, repo, opts)

	if err != nil {
		t.Fatalf("SignaureMediaTypeMismatch expected: %v got: %v", nil, err)
	}
}

func TestMaxSignatureAttemptsMissing(t *testing.T) {
	repo := mock.NewRepository()
	verifier := dummyVerifier{false, *trustpolicy.LevelStrict}
	expectedErr := ErrorSignatureRetrievalFailed{Msg: fmt.Sprintf("verifyOptions.MaxSignatureAttempts expects a positive number, got %d", 0)}

	// mock the repository
	opts := VerifyOptions{ArtifactReference: mock.SampleArtifactUri}
	_, _, err := Verify(context.Background(), &verifier, repo, opts)

	if err == nil || !errors.Is(err, expectedErr) {
		t.Fatalf("VerificationFailed expected: %v got: %v", expectedErr, err)
	}
}

func TestExceededMaxSignatureAttempts(t *testing.T) {
	repo := mock.NewRepository()
	repo.ExceededNumOfSignatures = true
	verifier := dummyVerifier{true, *trustpolicy.LevelStrict}
	expectedErr := ErrorVerificationFailed{Msg: fmt.Sprintf("signature evaluation stopped. The configured limit of %d signatures to verify per artifact exceeded", 1)}

	// mock the repository
	opts := VerifyOptions{ArtifactReference: mock.SampleArtifactUri, MaxSignatureAttempts: 1}
	_, _, err := Verify(context.Background(), &verifier, repo, opts)

	if err == nil || !errors.Is(err, expectedErr) {
		t.Fatalf("VerificationFailed expected: %v got: %v", expectedErr, err)
	}
}

func TestVerifyFailed(t *testing.T) {
<<<<<<< HEAD
	repo := mock.NewRepository()
	verifier := dummyVerifier{true, *trustpolicy.LevelStrict}
	expectedErr := ErrorVerificationFailed{}
=======
	t.Run("verification error", func(t *testing.T) {
		policyDocument := dummyPolicyDocument()
		repo := mock.NewRepository()
		verifier := dummyVerifier{&policyDocument, mock.PluginManager{}, true, *trustpolicy.LevelStrict}
		expectedErr := ErrorVerificationFailed{}

		// mock the repository
		opts := VerifyOptions{ArtifactReference: mock.SampleArtifactUri, MaxSignatureAttempts: 50}
		_, _, err := Verify(context.Background(), &verifier, repo, opts)

		if err == nil || !errors.Is(err, expectedErr) {
			t.Fatalf("VerificationFailed expected: %v got: %v", expectedErr, err)
		}
	})
>>>>>>> 1a5b3e35

	t.Run("verifier is nil", func(t *testing.T) {
		repo := mock.NewRepository()
		expectedErr := errors.New("verifier cannot be nil")

		// mock the repository
		opts := VerifyOptions{ArtifactReference: mock.SampleArtifactUri, MaxSignatureAttempts: 50}
		_, _, err := Verify(context.Background(), nil, repo, opts)

		if err == nil || err.Error() != expectedErr.Error() {
			t.Fatalf("VerificationFailed expected: %v got: %v", expectedErr, err)
		}
	})

	t.Run("repo is nil", func(t *testing.T) {
		policyDocument := dummyPolicyDocument()
		verifier := dummyVerifier{&policyDocument, mock.PluginManager{}, false, *trustpolicy.LevelStrict}
		expectedErr := errors.New("repo cannot be nil")

		// mock the repository
		opts := VerifyOptions{ArtifactReference: mock.SampleArtifactUri, MaxSignatureAttempts: 50}
		_, _, err := Verify(context.Background(), &verifier, nil, opts)

		if err == nil || err.Error() != expectedErr.Error() {
			t.Fatalf("VerificationFailed expected: %v got: %v", expectedErr, err)
		}
	})
}

func TestVerifyBlobError(t *testing.T) {
	reader := strings.NewReader("some content")
	sig := []byte("signature")
	testCases := []struct {
		name     string
		verifier BlobVerifier
		sig      []byte
		rdr      io.Reader
		ctMType  string
		sigMType string
		errMsg   string
	}{
		{"nilVerifier", nil, sig, reader, "video/mp4", jws.MediaTypeEnvelope, "blobVerifier cannot be nil"},
		{"verifierError", &dummyVerifier{FailVerify: true}, sig, reader, "video/mp4", jws.MediaTypeEnvelope, "failed verify"},
		{"nilSignature", &dummyVerifier{}, nil, reader, "video/mp4", jws.MediaTypeEnvelope, "signature cannot be nil or empty"},
		{"emptySignature", &dummyVerifier{}, []byte{}, reader, "video/mp4", jws.MediaTypeEnvelope, "signature cannot be nil or empty"},
		{"nilReader", &dummyVerifier{}, sig, nil, "video/mp4", jws.MediaTypeEnvelope, "blobReader cannot be nil"},
		{"invalidContentType", &dummyVerifier{}, sig, reader, "video/mp4/zoping", jws.MediaTypeEnvelope, "invalid content media-type 'video/mp4/zoping': mime: unexpected content after media subtype"},
		{"invalidSigType", &dummyVerifier{}, sig, reader, "video/mp4", "hola!", "invalid signature media-type 'hola!'"},
	}
	for _, tc := range testCases {
		t.Run(tc.name, func(t *testing.T) {
			opts := VerifyBlobOptions{
				BlobVerifierVerifyOptions: BlobVerifierVerifyOptions{
					SignatureMediaType: tc.sigMType,
					UserMetadata:       nil,
					TrustPolicyName:    "",
				},
				ContentMediaType: tc.ctMType,
			}

			_, _, err := VerifyBlob(context.Background(), tc.verifier, tc.rdr, tc.sig, opts)
			if err == nil {
				t.Fatalf("expected error but didnt found")
			}
			if err.Error() != tc.errMsg {
				t.Fatalf("expected err message to be '%s' but found '%s'", tc.errMsg, err.Error())
			}
		})
	}
}

func TestVerifyBlobValid(t *testing.T) {
	opts := VerifyBlobOptions{
		BlobVerifierVerifyOptions: BlobVerifierVerifyOptions{
			SignatureMediaType: jws.MediaTypeEnvelope,
			UserMetadata:       nil,
			TrustPolicyName:    "",
		},
	}

	_, _, err := VerifyBlob(context.Background(), &dummyVerifier{}, strings.NewReader("some content"), []byte("signature"), opts)
	if err != nil {
		t.Fatalf("SignaureMediaTypeMismatch expected: %v got: %v", nil, err)
	}
}

type dummySigner struct {
	fail bool
}

func (s *dummySigner) Sign(_ context.Context, _ ocispec.Descriptor, _ SignerSignOptions) ([]byte, *signature.SignerInfo, error) {
	return []byte("ABC"), &signature.SignerInfo{
		SignedAttributes: signature.SignedAttributes{
			SigningTime: time.Now(),
		},
	}, nil
}

func (s *dummySigner) SignBlob(_ context.Context, descGenFunc BlobDescriptorGenerator, _ SignerSignOptions) ([]byte, *signature.SignerInfo, error) {
	if s.fail {
		return nil, nil, errors.New("expected SignBlob failure")
	}

	_, err := descGenFunc(digest.SHA384)
	if err != nil {
		return nil, nil, err
	}

	return []byte("ABC"), &signature.SignerInfo{
		SignedAttributes: signature.SignedAttributes{
			SigningTime: time.Now(),
		},
	}, nil
}

type verifyMetadataSigner struct{}

func (s *verifyMetadataSigner) Sign(_ context.Context, desc ocispec.Descriptor, _ SignerSignOptions) ([]byte, *signature.SignerInfo, error) {
	for k, v := range expectedMetadata {
		if desc.Annotations[k] != v {
			return nil, nil, errors.New("expected metadata not present in descriptor")
		}
	}
	return []byte("ABC"), &signature.SignerInfo{
		SignedAttributes: signature.SignedAttributes{
			SigningTime: time.Now(),
		},
	}, nil
}

type dummyVerifier struct {
	FailVerify        bool
	VerificationLevel trustpolicy.VerificationLevel
}

func (v *dummyVerifier) Verify(_ context.Context, _ ocispec.Descriptor, _ []byte, _ VerifierVerifyOptions) (*VerificationOutcome, error) {
	outcome := &VerificationOutcome{
		VerificationResults: []*ValidationResult{},
		VerificationLevel:   &v.VerificationLevel,
	}
	if v.FailVerify {
		return outcome, errors.New("failed verify")
	}
	return outcome, nil
}

func (v *dummyVerifier) VerifyBlob(_ context.Context, _ BlobDescriptorGenerator, _ []byte, _ BlobVerifierVerifyOptions) (*VerificationOutcome, error) {
	if v.FailVerify {
		return nil, errors.New("failed verify")
	}

	return &VerificationOutcome{
		VerificationResults: []*ValidationResult{},
		VerificationLevel:   &v.VerificationLevel,
		EnvelopeContent: &signature.EnvelopeContent{
			Payload: signature.Payload{
				Content: []byte("{}"),
			},
		},
	}, nil
}

var (
	reference         = "sha256:19dbd2e48e921426ee8ace4dc892edfb2ecdc1d1a72d5416c83670c30acecef0"
	artifactReference = "local/oci-layout@sha256:19dbd2e48e921426ee8ace4dc892edfb2ecdc1d1a72d5416c83670c30acecef0"
	signaturePath     = filepath.FromSlash("./internal/testdata/cose_signature.sig")
)

type ociDummySigner struct{}

func (s *ociDummySigner) Sign(_ context.Context, _ ocispec.Descriptor, opts SignerSignOptions) ([]byte, *signature.SignerInfo, error) {
	sigBlob, err := os.ReadFile(signaturePath)
	if err != nil {
		return nil, nil, err
	}
	sigEnv, err := signature.ParseEnvelope(opts.SignatureMediaType, sigBlob)
	if err != nil {
		return nil, nil, err
	}
	content, err := sigEnv.Content()
	if err != nil {
		return nil, nil, err
	}
	return sigBlob, &content.SignerInfo, nil
}

func TestLocalContent(t *testing.T) {
	// create a temp OCI layout
	ociLayoutTestDataPath, err := filepath.Abs(filepath.Join("internal", "testdata", "oci-layout"))
	if err != nil {
		t.Fatalf("failed to get oci layout path: %v", err)
	}
	newOCILayoutPath := t.TempDir()
	if err := ocilayout.Copy(ociLayoutTestDataPath, newOCILayoutPath, "v2"); err != nil {
		t.Fatalf("failed to create temp oci layout: %v", err)
	}
	repo, err := registry.NewOCIRepository(newOCILayoutPath, registry.RepositoryOptions{})
	if err != nil {
		t.Fatal(err)
	}

	t.Run("sign the local content", func(t *testing.T) {
		// sign the artifact
		signOpts := SignOptions{
			SignerSignOptions: SignerSignOptions{
				SignatureMediaType: cose.MediaTypeEnvelope,
			},
			ArtifactReference: reference,
		}
		_, err = Sign(context.Background(), &ociDummySigner{}, repo, signOpts)
		if err != nil {
			t.Fatalf("failed to Sign: %v", err)
		}
	})

	t.Run("verify local content", func(t *testing.T) {
		// verify the artifact
		verifyOpts := VerifyOptions{
			ArtifactReference:    artifactReference,
			MaxSignatureAttempts: math.MaxInt64,
		}
		policyDocument := dummyPolicyDocument()
		verifier := dummyVerifier{&policyDocument, mock.PluginManager{}, false, *trustpolicy.LevelStrict}
		// verify signatures inside the OCI layout folder
		_, _, err = Verify(context.Background(), &verifier, repo, verifyOpts)
		if err != nil {
			t.Fatalf("failed to verify local content: %v", err)
		}
	})
}

<<<<<<< HEAD
func TestVerifyLocalContent(t *testing.T) {
	repo, err := registry.NewOCIRepository(ociLayoutPath, registry.RepositoryOptions{})
	if err != nil {
		t.Fatalf("failed to create oci.Store as registry.Repository: %v", err)
	}
	verifyOpts := VerifyOptions{
		ArtifactReference:    artifactReference,
		MaxSignatureAttempts: math.MaxInt64,
	}
	verifier := dummyVerifier{false, *trustpolicy.LevelStrict}
	// verify signatures inside the OCI layout folder
	_, _, err = Verify(context.Background(), &verifier, repo, verifyOpts)
	if err != nil {
		t.Fatalf("failed to verify local content: %v", err)
	}
=======
func TestUserMetadata(t *testing.T) {
	t.Run("EnvelopeContent is nil", func(t *testing.T) {
		outcome := &VerificationOutcome{}
		_, err := outcome.UserMetadata()
		if err == nil {
			t.Fatal("expected an error, got nil")
		}
		if err.Error() != "unable to find envelope content for verification outcome" {
			t.Fatalf("expected error message 'unable to find envelope content for verification outcome', got '%s'", err.Error())
		}
	})

	t.Run("EnvelopeContent is valid", func(t *testing.T) {
		payload := envelope.Payload{
			TargetArtifact: ocispec.Descriptor{
				Annotations: map[string]string{
					"key": "value",
				},
			},
		}
		payloadBytes, err := json.Marshal(payload)
		if err != nil {
			t.Fatalf("unexpected error marshaling payload: %v", err)
		}

		outcome := &VerificationOutcome{
			EnvelopeContent: &signature.EnvelopeContent{
				Payload: signature.Payload{
					Content: payloadBytes,
				},
			},
		}
		metadata, err := outcome.UserMetadata()
		if err != nil {
			t.Fatalf("unexpected error getting user metadata: %v", err)
		}
		if len(metadata) != 1 || metadata["key"] != "value" {
			t.Fatalf("expected metadata map[key]=value, got %v", metadata)
		}
	})

	t.Run("Annotation is nil", func(t *testing.T) {
		payload := envelope.Payload{
			TargetArtifact: ocispec.Descriptor{},
		}
		payloadBytes, err := json.Marshal(payload)
		if err != nil {
			t.Fatalf("unexpected error marshaling payload: %v", err)
		}

		outcome := &VerificationOutcome{
			EnvelopeContent: &signature.EnvelopeContent{
				Payload: signature.Payload{
					Content: payloadBytes,
				},
			},
		}
		metadata, err := outcome.UserMetadata()
		if err != nil {
			t.Fatalf("unexpected error getting user metadata: %v", err)
		}
		if len(metadata) != 0 {
			t.Fatalf("expected empty metadata, got %v", metadata)
		}
	})
>>>>>>> 1a5b3e35
}<|MERGE_RESOLUTION|>--- conflicted
+++ resolved
@@ -31,11 +31,8 @@
 	"github.com/notaryproject/notation-core-go/signature/jws"
 	"github.com/notaryproject/notation-go/internal/envelope"
 	"github.com/notaryproject/notation-go/internal/mock"
-<<<<<<< HEAD
-=======
 	"github.com/notaryproject/notation-go/internal/mock/ocilayout"
 	"github.com/notaryproject/notation-go/plugin"
->>>>>>> 1a5b3e35
 	"github.com/notaryproject/notation-go/registry"
 	"github.com/notaryproject/notation-go/verifier/trustpolicy"
 	"github.com/opencontainers/go-digest"
@@ -475,11 +472,6 @@
 }
 
 func TestVerifyFailed(t *testing.T) {
-<<<<<<< HEAD
-	repo := mock.NewRepository()
-	verifier := dummyVerifier{true, *trustpolicy.LevelStrict}
-	expectedErr := ErrorVerificationFailed{}
-=======
 	t.Run("verification error", func(t *testing.T) {
 		policyDocument := dummyPolicyDocument()
 		repo := mock.NewRepository()
@@ -494,7 +486,6 @@
 			t.Fatalf("VerificationFailed expected: %v got: %v", expectedErr, err)
 		}
 	})
->>>>>>> 1a5b3e35
 
 	t.Run("verifier is nil", func(t *testing.T) {
 		repo := mock.NewRepository()
@@ -726,23 +717,6 @@
 	})
 }
 
-<<<<<<< HEAD
-func TestVerifyLocalContent(t *testing.T) {
-	repo, err := registry.NewOCIRepository(ociLayoutPath, registry.RepositoryOptions{})
-	if err != nil {
-		t.Fatalf("failed to create oci.Store as registry.Repository: %v", err)
-	}
-	verifyOpts := VerifyOptions{
-		ArtifactReference:    artifactReference,
-		MaxSignatureAttempts: math.MaxInt64,
-	}
-	verifier := dummyVerifier{false, *trustpolicy.LevelStrict}
-	// verify signatures inside the OCI layout folder
-	_, _, err = Verify(context.Background(), &verifier, repo, verifyOpts)
-	if err != nil {
-		t.Fatalf("failed to verify local content: %v", err)
-	}
-=======
 func TestUserMetadata(t *testing.T) {
 	t.Run("EnvelopeContent is nil", func(t *testing.T) {
 		outcome := &VerificationOutcome{}
@@ -808,5 +782,4 @@
 			t.Fatalf("expected empty metadata, got %v", metadata)
 		}
 	})
->>>>>>> 1a5b3e35
 }