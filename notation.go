package notation

import (
	"context"
	"crypto/x509"
	"time"

	"github.com/notaryproject/notation-go/crypto/timestamp"
	"github.com/opencontainers/go-digest"
)

<<<<<<< HEAD
// SigningAgent is the unprotected header field used by signature
const SigningAgent = "Notation/1.0.0"
=======
// MediaTypePayloadV1 is the supported content type for signature's payload.
const MediaTypePayloadV1 = "application/vnd.cncf.notary.payload.v1+json"

// SigningAgent is the unprotected header field used by signature.
var SigningAgent = "Notation/1.0.0"
>>>>>>> 5e3fc5ab

// Descriptor describes the artifact that needs to be signed.
type Descriptor struct {
	// The media type of the targeted content.
	MediaType string `json:"mediaType"`

	// The digest of the targeted content.
	Digest digest.Digest `json:"digest"`

	// Specifies the size in bytes of the blob.
	Size int64 `json:"size"`

	// Contains optional user defined attributes.
	Annotations map[string]string `json:"annotations,omitempty"`
}

// Equal reports whether d and t points to the same content.
func (d Descriptor) Equal(t Descriptor) bool {
	return d.MediaType == t.MediaType && d.Digest == t.Digest && d.Size == t.Size
}

// Payload describes the content that gets signed.
type Payload struct {
	TargetArtifact Descriptor `json:"targetArtifact"`
}

// SignOptions contains parameters for Signer.Sign.
type SignOptions struct {
	// Expiry identifies the expiration time of the resulted signature.
	Expiry time.Time

	// TSA is the TimeStamp Authority to timestamp the resulted signature if present.
	TSA timestamp.Timestamper

	// TSAVerifyOptions is the verify option to verify the fetched timestamp signature.
	// The `Intermediates` in the verify options will be ignored and re-contrusted using
	// the certificates in the fetched timestamp signature.
	// An empty list of `KeyUsages` in the verify options implies ExtKeyUsageTimeStamping.
	TSAVerifyOptions x509.VerifyOptions

	// Sets or overrides the plugin configuration.
	PluginConfig map[string]string
}

// Signer is a generic interface for signing an artifact.
// The interface allows signing with local or remote keys,
// and packing in various signature formats.
type Signer interface {
	// Sign signs the artifact described by its descriptor,
	// and returns the signature.
	Sign(ctx context.Context, desc Descriptor, opts SignOptions) ([]byte, error)
}

// VerifyOptions contains parameters for Verifier.Verify.
type VerifyOptions struct {
	SignatureMediaType string
}

// Validate does basic validation on VerifyOptions.
func (opts VerifyOptions) Validate() error {
	return nil
}

// Verifier is a generic interface for verifying an artifact.
type Verifier interface {
	// Verify verifies the signature and returns the verified descriptor and
	// metadata of the signed artifact.
	Verify(ctx context.Context, signature []byte, opts VerifyOptions) (Descriptor, error)
}

// Service combines the signing and verification services.
type Service interface {
	Signer
	Verifier
}<|MERGE_RESOLUTION|>--- conflicted
+++ resolved
@@ -9,16 +9,11 @@
 	"github.com/opencontainers/go-digest"
 )
 
-<<<<<<< HEAD
-// SigningAgent is the unprotected header field used by signature
-const SigningAgent = "Notation/1.0.0"
-=======
 // MediaTypePayloadV1 is the supported content type for signature's payload.
 const MediaTypePayloadV1 = "application/vnd.cncf.notary.payload.v1+json"
 
 // SigningAgent is the unprotected header field used by signature.
 var SigningAgent = "Notation/1.0.0"
->>>>>>> 5e3fc5ab
 
 // Descriptor describes the artifact that needs to be signed.
 type Descriptor struct {
