// Package notation provides signer and verifier for notation Sign
// and Verification.
package notation

import (
	"context"
	"crypto/sha256"
	"encoding/hex"
	"encoding/json"
	"errors"
	"fmt"
	"reflect"
	"time"

	"github.com/notaryproject/notation-core-go/signature"
	"github.com/notaryproject/notation-go/internal/slices"
	"github.com/notaryproject/notation-go/log"
	"github.com/notaryproject/notation-go/registry"
	"github.com/notaryproject/notation-go/verifier/trustpolicy"
	ocispec "github.com/opencontainers/image-spec/specs-go/v1"
	orasRegistry "oras.land/oras-go/v2/registry"
)

const annotationX509ChainThumbprint = "io.cncf.notary.x509chain.thumbprint#S256"

var errDoneVerification = errors.New("done verification")

// SignOptions contains parameters for Signer.Sign.
type SignOptions struct {
	// Reference of the artifact that needs to be signed.
	ArtifactReference string

	// SignatureMediaType is the envelope type of the signature.
	// Currently both `application/jose+json` and `application/cose` are
	// supported.
	SignatureMediaType string

	// ExpiryDuration identifies the expiry duration of the resulted signature. Zero value
	// represents no expiry duration.
	ExpiryDuration time.Duration

	// Sets or overrides the plugin configuration.
	PluginConfig map[string]string
}

// Signer is a generic interface for signing an artifact.
// The interface allows signing with local or remote keys,
// and packing in various signature formats.
type Signer interface {
	// Sign signs the artifact described by its descriptor,
	// and returns the signature and SignerInfo.
	Sign(ctx context.Context, desc ocispec.Descriptor, opts SignOptions) ([]byte, *signature.SignerInfo, error)
}

// Sign signs the artifact in the remote registry and push the signature to the
// remote.
// The descriptor of the sign content is returned upon sucessful signing.
func Sign(ctx context.Context, signer Signer, repo registry.Repository, opts SignOptions) (ocispec.Descriptor, error) {
	// Input validation for expiry duration
	if opts.ExpiryDuration < 0 {
		return ocispec.Descriptor{}, fmt.Errorf("expiry duration cannot be a negative value")
	}

	if opts.ExpiryDuration%time.Second != 0 {
		return ocispec.Descriptor{}, fmt.Errorf("expiry duration supports minimum granularity of seconds")
	}

	logger := log.GetLogger(ctx)
	artifactRef := opts.ArtifactReference
	ref, err := orasRegistry.ParseReference(artifactRef)
	if err != nil {
		return ocispec.Descriptor{}, err
	}
	if ref.Reference == "" {
		return ocispec.Descriptor{}, errors.New("reference is missing digest or tag")
	}
	targetDesc, err := repo.Resolve(ctx, artifactRef)
	if err != nil {
		return ocispec.Descriptor{}, err
	}
	if ref.ValidateReferenceAsDigest() != nil {
		// artifactRef is not a digest reference
		logger.Warnf("Always sign the artifact using digest(`@sha256:...`) rather than a tag(`:%s`) because tags are mutable and a tag reference can point to a different artifact than the one signed", ref.Reference)
		logger.Infof("Resolved artifact tag `%s` to digest `%s` before signing", ref.Reference, targetDesc.Digest.String())
	}

	sig, signerInfo, err := signer.Sign(ctx, targetDesc, opts)
	if err != nil {
		return ocispec.Descriptor{}, err
	}
	logger.Debug("Generating annotation")
	annotations, err := generateAnnotations(signerInfo)
	if err != nil {
		return ocispec.Descriptor{}, err
	}
	logger.Debugf("Generated annotations: %+v", annotations)
	logger.Debugf("Pushing signature of artifact descriptor: %+v, signature media type: %v", targetDesc, opts.SignatureMediaType)
	_, _, err = repo.PushSignature(ctx, opts.SignatureMediaType, sig, targetDesc, annotations)
	if err != nil {
		return ocispec.Descriptor{}, err
	}

	return targetDesc, nil
}

// ValidationResult encapsulates the verification result (passed or failed)
// for a verification type, including the desired verification action as
// specified in the trust policy
type ValidationResult struct {
	// Type of verification that is performed
	Type trustpolicy.ValidationType

	// Action is the intended action for the given verification type as defined
	// in the trust policy
	Action trustpolicy.ValidationAction

	// Error is set if there are any errors during the verification process
	Error error
}

// VerificationOutcome encapsulates a signature blob's descriptor, its content,
// the verification level and results for each verification type that was
// performed.
type VerificationOutcome struct {
	// RawSignature is the signature envelope blob
	RawSignature []byte

	// EnvelopeContent contains the details of the digital signature and
	// associated metadata
	EnvelopeContent *signature.EnvelopeContent

	// VerificationLevel describes what verification level was used for
	// performing signature verification
	VerificationLevel *trustpolicy.VerificationLevel

	// VerificationResults contains the verifications performed on the signature
	// and their results
	VerificationResults []*ValidationResult

	// Error that caused the verification to fail (if it fails)
	Error error
}

// VerifyOptions contains parameters for Verifier.Verify.
type VerifyOptions struct {
	// ArtifactReference is the reference of the artifact that is been
	// verified against to.
	ArtifactReference string

	// SignatureMediaType is the envelope type of the signature.
	// Currently both `application/jose+json` and `application/cose` are
	// supported.
	SignatureMediaType string

	// PluginConfig is a map of plugin configs.
	PluginConfig map[string]string
}

// Verifier is a generic interface for verifying an artifact.
type Verifier interface {
	// Verify verifies the signature blob and returns the outcome upon
	// successful verification.
	// If nil signature is present and the verification level is not 'skip',
	// an error will be returned.
	Verify(ctx context.Context, desc ocispec.Descriptor, signature []byte, opts VerifyOptions) (*VerificationOutcome, error)
}

// RemoteVerifyOptions contains parameters for notation.Verify.
type RemoteVerifyOptions struct {
	// ArtifactReference is the reference of the artifact that is been
	// verified against to.
	ArtifactReference string

	// SignatureMediaTypes specifies the supported signature envelope types.
	// If an empty list is present, all types are attempted.
	// Currently both `application/jose+json` and `application/cose` are
	// supported.
	// This field is tracked by issue: https://github.com/notaryproject/notation-go/issues/217
	SignatureMediaTypes []string

	// PluginConfig is a map of plugin configs.
	PluginConfig map[string]string

	// MaxSignatureAttempts is the maximum number of signature envelopes that
	// will be processed for verification. If set to less than or equals
	// to zero, an error will be returned.
	MaxSignatureAttempts int
}

// Verify performs signature verification on each of the notation supported
// verification types (like integrity, authenticity, etc.) and return the
// successful signature verification outcomes.
// For more details on signature verification, see
// https://github.com/notaryproject/notaryproject/blob/main/specs/trust-store-trust-policy.md#signature-verification
func Verify(ctx context.Context, verifier Verifier, repo registry.Repository, remoteOpts RemoteVerifyOptions) (ocispec.Descriptor, []*VerificationOutcome, error) {
	logger := log.GetLogger(ctx)

	// opts to be passed in verifier.Verify()
	opts := VerifyOptions{
		ArtifactReference: remoteOpts.ArtifactReference,
		PluginConfig:      remoteOpts.PluginConfig,
	}

	// passing nil signature to check 'skip'
	logger.Info("Checking whether signature verification should be skipped or not")
	outcome, err := verifier.Verify(ctx, ocispec.Descriptor{}, nil, opts)
	if err != nil {
		if outcome == nil {
			return ocispec.Descriptor{}, nil, err
		}
	} else if reflect.DeepEqual(outcome.VerificationLevel, trustpolicy.LevelSkip) {
		logger.Infoln("Verification skipped for", remoteOpts.ArtifactReference)
		return ocispec.Descriptor{}, []*VerificationOutcome{outcome}, nil
	}
	logger.Info("Check over. Trust policy is not configured to skip signature verification")

	// check MaxSignatureAttempts
	if remoteOpts.MaxSignatureAttempts <= 0 {
		return ocispec.Descriptor{}, nil, ErrorSignatureRetrievalFailed{Msg: fmt.Sprintf("verifyOptions.MaxSignatureAttempts expects a positive number, got %d", remoteOpts.MaxSignatureAttempts)}
	}

	// get artifact descriptor
	artifactRef := remoteOpts.ArtifactReference
	ref, err := orasRegistry.ParseReference(artifactRef)
	if err != nil {
		return ocispec.Descriptor{}, nil, ErrorSignatureRetrievalFailed{Msg: err.Error()}
	}
	if ref.Reference == "" {
		return ocispec.Descriptor{}, nil, ErrorSignatureRetrievalFailed{Msg: "reference is missing digest or tag"}
	}
	artifactDescriptor, err := repo.Resolve(ctx, artifactRef)
	if err != nil {
		return ocispec.Descriptor{}, nil, ErrorSignatureRetrievalFailed{Msg: err.Error()}
	}
	if ref.ValidateReferenceAsDigest() != nil {
		// artifactRef is not a digest reference
		logger.Infof("Resolved artifact tag `%s` to digest `%s` before verification", ref.Reference, artifactDescriptor.Digest.String())
		logger.Warn("The resolved digest may not point to the same signed artifact, since tags are mutable")
	}

	var verificationOutcomes []*VerificationOutcome
	errExceededMaxVerificationLimit := ErrorVerificationFailed{Msg: fmt.Sprintf("total number of signatures associated with an artifact should be less than: %d", remoteOpts.MaxSignatureAttempts)}
	numOfSignatureProcessed := 0

	// get signature manifests
	logger.Debug("Fetching signature manifests using referrers API")
	err = repo.ListSignatures(ctx, artifactDescriptor, func(signatureManifests []ocispec.Descriptor) error {
		// process signatures
		for _, sigManifestDesc := range signatureManifests {
			if numOfSignatureProcessed >= remoteOpts.MaxSignatureAttempts {
				break
			}
			numOfSignatureProcessed++
			logger.Infof("Processing signature with digest: %v", sigManifestDesc.Digest)
			// get signature envelope
			sigBlob, sigDesc, err := repo.FetchSignatureBlob(ctx, sigManifestDesc)
			if err != nil {
				return ErrorSignatureRetrievalFailed{Msg: fmt.Sprintf("unable to retrieve digital signature with digest %q associated with %q from the registry, error : %v", sigManifestDesc.Digest, artifactRef, err.Error())}
			}
<<<<<<< HEAD
			// checking the media type after fetching the blob is slow.
			// created an issue to track this: https://github.com/notaryproject/notation-go/issues/215
			if len(remoteOpts.SignatureMediaTypes) != 0 && !slices.Contains(remoteOpts.SignatureMediaTypes, sigDesc.MediaType) {
				continue
			}
=======

>>>>>>> e9545a71
			// using signature media type fetched from registry
			opts.SignatureMediaType = sigDesc.MediaType

			// verify each signature
			outcome, err := verifier.Verify(ctx, artifactDescriptor, sigBlob, opts)
			if err != nil {
				if outcome == nil {
					// TODO: log fatal error
					return err
				}
				continue
			}
			// at this point, the signature is verified successfully. Add
			// it to the verificationOutcomes.
			verificationOutcomes = append(verificationOutcomes, outcome)
			logger.Debugf("Signature verification succeeded for artifact %v with signature digest %v", artifactDescriptor.Digest, sigManifestDesc.Digest)

			// early break on success
			return errDoneVerification
		}

		if numOfSignatureProcessed >= remoteOpts.MaxSignatureAttempts {
			return errExceededMaxVerificationLimit
		}

		return nil
	})

	if err != nil && !errors.Is(err, errDoneVerification) {
		if errors.Is(err, errExceededMaxVerificationLimit) {
			return ocispec.Descriptor{}, verificationOutcomes, err
		}
		return ocispec.Descriptor{}, nil, err
	}

	// If there's no signature associated with the reference
	if numOfSignatureProcessed == 0 {
		return ocispec.Descriptor{}, nil, ErrorSignatureRetrievalFailed{Msg: fmt.Sprintf("no signature is associated with %q, make sure the image was signed successfully", artifactRef)}
	}

	// Verification Failed
	if len(verificationOutcomes) == 0 {
		logger.Debugf("Signature verification failed for all the signatures associated with artifact %v", artifactDescriptor.Digest)
		return ocispec.Descriptor{}, verificationOutcomes, ErrorVerificationFailed{}
	}

	// Verification Succeeded
	return artifactDescriptor, verificationOutcomes, nil
}

func generateAnnotations(signerInfo *signature.SignerInfo) (map[string]string, error) {
	var thumbprints []string
	for _, cert := range signerInfo.CertificateChain {
		checkSum := sha256.Sum256(cert.Raw)
		thumbprints = append(thumbprints, hex.EncodeToString(checkSum[:]))
	}
	val, err := json.Marshal(thumbprints)
	if err != nil {
		return nil, err
	}

	return map[string]string{
		annotationX509ChainThumbprint: string(val),
	}, nil
}<|MERGE_RESOLUTION|>--- conflicted
+++ resolved
@@ -257,15 +257,11 @@
 			if err != nil {
 				return ErrorSignatureRetrievalFailed{Msg: fmt.Sprintf("unable to retrieve digital signature with digest %q associated with %q from the registry, error : %v", sigManifestDesc.Digest, artifactRef, err.Error())}
 			}
-<<<<<<< HEAD
 			// checking the media type after fetching the blob is slow.
 			// created an issue to track this: https://github.com/notaryproject/notation-go/issues/215
 			if len(remoteOpts.SignatureMediaTypes) != 0 && !slices.Contains(remoteOpts.SignatureMediaTypes, sigDesc.MediaType) {
 				continue
 			}
-=======
-
->>>>>>> e9545a71
 			// using signature media type fetched from registry
 			opts.SignatureMediaType = sigDesc.MediaType
 
