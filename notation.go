package notation

import (
	"context"
	"crypto/sha256"
	"encoding/hex"
	"encoding/json"
	"errors"
	"fmt"
<<<<<<< HEAD
=======
	"reflect"
>>>>>>> d7c82a39
	"time"

	"github.com/notaryproject/notation-core-go/signature"
	"github.com/notaryproject/notation-go/registry"
<<<<<<< HEAD
	"github.com/notaryproject/notation-go/verifier/trustpolicy"
=======
	"github.com/notaryproject/notation-go/verification/trustpolicy"
>>>>>>> d7c82a39
	ocispec "github.com/opencontainers/image-spec/specs-go/v1"
	"oras.land/oras-go/v2/content"
)

const annotationX509ChainThumbprint = "io.cncf.notary.x509chain.thumbprint#S256"

<<<<<<< HEAD
const verificationSignatureNumLimit = 50
=======
const maxVerificationLimitDefault = 50
>>>>>>> d7c82a39

var errDoneVerification = errors.New("done verification")

// SignOptions contains parameters for Signer.Sign.
type SignOptions struct {
	// Reference of the artifact that needs to be signed.
	ArtifactReference string

	// SignatureMediaType is the envelope type of the signature.
	// Currently both `application/jose+json` and `application/cose` are
	// supported.
	SignatureMediaType string

	// Expiry identifies the expiration time of the resulted signature.
	Expiry time.Time

	// Sets or overrides the plugin configuration.
	PluginConfig map[string]string
}

// Signer is a generic interface for signing an artifact.
// The interface allows signing with local or remote keys,
// and packing in various signature formats.
type Signer interface {
	// Sign signs the artifact described by its descriptor,
	// and returns the signature and SignerInfo.
	Sign(ctx context.Context, desc ocispec.Descriptor, envelopeMediaType string, opts SignOptions) ([]byte, *signature.SignerInfo, error)
}

// Sign signs the artifact in the remote registry and push the signature to the
// remote.
// The descriptor of the sign content is returned upon sucessful signing.
func Sign(ctx context.Context, signer Signer, repo registry.Repository, opts SignOptions) (ocispec.Descriptor, error) {
	targetDesc, err := repo.Resolve(ctx, opts.ArtifactReference)
	if err != nil {
		return ocispec.Descriptor{}, err
	}
	sig, signerInfo, err := signer.Sign(ctx, targetDesc, opts.SignatureMediaType, opts)
	if err != nil {
		return ocispec.Descriptor{}, err
	}
	annotations, err := generateAnnotations(signerInfo)
	if err != nil {
		return ocispec.Descriptor{}, err
	}
	_, _, err = repo.PushSignature(ctx, opts.SignatureMediaType, sig, targetDesc, annotations)
	if err != nil {
		return ocispec.Descriptor{}, err
	}

	return targetDesc, nil
}

// VerifyOptions contains parameters for Verifier.Verify.
type VerifyOptions struct {
	// ArtifactReference is the reference of the artifact that is been
	// verified against to.
	ArtifactReference string

	// SignatureMediaType is the envelope type of the signature.
	// Currently both `application/jose+json` and `application/cose` are
	// supported.
	SignatureMediaType string

	// PluginConfig is a map of plugin configs.
	PluginConfig map[string]string
<<<<<<< HEAD
}

// ValidationResult encapsulates the verification result (passed or failed)
// for a verification type, including the desired verification action as
// specified in the trust policy
type ValidationResult struct {
	// Type of verification that is performed
	Type trustpolicy.ValidationType

	// Action is the intended action for the given verification type as defined
	// in the trust policy
	Action trustpolicy.ValidationAction

	// Error is set if there are any errors during the verification process
	Error error
}

=======

	// MaxSignatureAttempts is the maximum number of signature envelopes that
	// can be associated with the target artifact. If set to less than or equals
	// to zero, value defaults to 50.
	// Note: this option is scoped to notation.Verify(). verifier.Verify() is
	// for signle signature verification, and therefore, does not use it.
	MaxSignatureAttempts int
}

// ValidationResult encapsulates the verification result (passed or failed)
// for a verification type, including the desired verification action as
// specified in the trust policy
type ValidationResult struct {
	// Type of verification that is performed
	Type trustpolicy.ValidationType

	// Action is the intended action for the given verification type as defined
	// in the trust policy
	Action trustpolicy.ValidationAction

	// Error is set if there are any errors during the verification process
	Error error
}

>>>>>>> d7c82a39
// VerificationOutcome encapsulates a signature blob's descriptor, its content,
// the verification level and results for each verification type that was
// performed.
type VerificationOutcome struct {
	// RawSignature is the signature envelope blob
	RawSignature []byte

	// EnvelopeContent contains the details of the digital signature and
	// associated metadata
	EnvelopeContent *signature.EnvelopeContent

	// VerificationLevel describes what verification level was used for
	// performing signature verification
	VerificationLevel *trustpolicy.VerificationLevel

	// VerificationResults contains the verifications performed on the signature
	// and their results
	VerificationResults []*ValidationResult

	// Error that caused the verification to fail (if it fails)
	Error error
}

// Verifier is a generic interface for verifying an artifact.
type Verifier interface {
	// Verify verifies the signature blob and returns the artifact
	// descriptor upon successful verification.
	// If nil signature is present and the verification level is not 'skip',
	// an error will be returned.
	Verify(ctx context.Context, signature []byte, opts VerifyOptions) (ocispec.Descriptor, *VerificationOutcome, error)
}

// Verify performs signature verification on each of the notation supported
// verification types (like integrity, authenticity, etc.) and return the
// verification outcomes.
// For more details on signature verification, see
// https://github.com/notaryproject/notaryproject/blob/main/specs/trust-store-trust-policy.md#signature-verification
func Verify(ctx context.Context, verifier Verifier, repo registry.Repository, opts VerifyOptions) (ocispec.Descriptor, []*VerificationOutcome, error) {
<<<<<<< HEAD
	var verificationOutcomes []*VerificationOutcome
	artifactRef := opts.ArtifactReference
=======
>>>>>>> d7c82a39
	// passing nil signature to check 'skip'
	_, outcome, err := verifier.Verify(ctx, nil, opts)
	if err != nil {
		if outcome == nil {
			return ocispec.Descriptor{}, nil, err
		}
<<<<<<< HEAD
	} else if outcome.VerificationLevel.Name == trustpolicy.LevelSkip.Name {
		return ocispec.Descriptor{}, []*VerificationOutcome{outcome}, nil
	}

	// get signature manifests
	var targetArtifactDesc ocispec.Descriptor
=======
	} else if reflect.DeepEqual(outcome.VerificationLevel, trustpolicy.LevelSkip) {
		return ocispec.Descriptor{}, []*VerificationOutcome{outcome}, nil
	}
	// get signature manifests
	artifactRef := opts.ArtifactReference
>>>>>>> d7c82a39
	artifactDescriptor, err := repo.Resolve(ctx, artifactRef)
	if err != nil {
		return ocispec.Descriptor{}, nil, ErrorSignatureRetrievalFailed{Msg: err.Error()}
	}
<<<<<<< HEAD
	count := 0
	err = repo.ListSignatures(ctx, artifactDescriptor, func(signatureManifests []ocispec.Descriptor) error {
		if count >= verificationSignatureNumLimit {
			return fmt.Errorf("number of signatures attempted to be verified should be less than: %d", verificationSignatureNumLimit)
		}
		// process signatures
		for _, sigManifestDesc := range signatureManifests {
=======

	var verificationOutcomes []*VerificationOutcome
	var targetArtifactDesc ocispec.Descriptor
	if opts.MaxSignatureAttempts <= 0 {
		// Set MaxVerificationLimit to 50 as default
		opts.MaxSignatureAttempts = maxVerificationLimitDefault
	}
	errExceededMaxVerificationLimit := ErrorVerificationFailed{Msg: fmt.Sprintf("total number of signatures associated with an artifact should be less than: %d", opts.MaxSignatureAttempts)}
	count := 0
	err = repo.ListSignatures(ctx, artifactDescriptor, func(signatureManifests []ocispec.Descriptor) error {
		// process signatures
		for _, sigManifestDesc := range signatureManifests {
			if count >= opts.MaxSignatureAttempts {
				break
			}
			count++
>>>>>>> d7c82a39
			// get signature envelope
			sigBlob, _, err := repo.FetchSignatureBlob(ctx, sigManifestDesc)
			if err != nil {
				return ErrorSignatureRetrievalFailed{Msg: fmt.Sprintf("unable to retrieve digital signature with digest %q associated with %q from the registry, error : %v", sigManifestDesc.Digest, artifactRef, err.Error())}
			}
			payloadArtifactDescriptor, outcome, err := verifier.Verify(ctx, sigBlob, opts)
			if err != nil {
				if outcome == nil {
					// TODO: log fatal error
					return err
				}
				verificationOutcomes = append(verificationOutcomes, outcome)
				continue
			}
			if !content.Equal(payloadArtifactDescriptor, artifactDescriptor) {
				outcome.Error = errors.New("content descriptor mismatch")
				verificationOutcomes = append(verificationOutcomes, outcome)
				continue
			}

			// At this point, we've found a signature verified successfully
<<<<<<< HEAD
			outcome.RawSignature = sigBlob
=======
>>>>>>> d7c82a39
			verificationOutcomes = append(verificationOutcomes, outcome)
			// Descriptor of the signature blob that gets verified successfully
			targetArtifactDesc = payloadArtifactDescriptor

			return errDoneVerification
		}
<<<<<<< HEAD
=======

		if count >= opts.MaxSignatureAttempts {
			return errExceededMaxVerificationLimit
		}

>>>>>>> d7c82a39
		return nil
	})

	if err != nil && !errors.Is(err, errDoneVerification) {
<<<<<<< HEAD
=======
		if errors.Is(err, errExceededMaxVerificationLimit) {
			return ocispec.Descriptor{}, verificationOutcomes, err
		}
>>>>>>> d7c82a39
		return ocispec.Descriptor{}, nil, err
	}

	// If there's no signature associated with the reference
	if len(verificationOutcomes) == 0 {
		return ocispec.Descriptor{}, nil, ErrorSignatureRetrievalFailed{Msg: fmt.Sprintf("no signature is associated with %q, make sure the image was signed successfully", artifactRef)}
	}

	// check whether verification was successful or not
<<<<<<< HEAD
	if verificationOutcomes[len(verificationOutcomes)-1].Error == nil {
		// signature verification succeeds if there is at least one good
		// signature
		return targetArtifactDesc, verificationOutcomes, nil
	}

	return ocispec.Descriptor{}, verificationOutcomes, ErrorVerificationFailed{}
=======
	if verificationOutcomes[len(verificationOutcomes)-1].Error != nil {
		return ocispec.Descriptor{}, verificationOutcomes, ErrorVerificationFailed{}
	}

	return targetArtifactDesc, verificationOutcomes, nil
>>>>>>> d7c82a39
}

func generateAnnotations(signerInfo *signature.SignerInfo) (map[string]string, error) {
	var thumbprints []string
	for _, cert := range signerInfo.CertificateChain {
		checkSum := sha256.Sum256(cert.Raw)
		thumbprints = append(thumbprints, hex.EncodeToString(checkSum[:]))
	}
	val, err := json.Marshal(thumbprints)
	if err != nil {
		return nil, err
	}

	return map[string]string{
		annotationX509ChainThumbprint: string(val),
	}, nil
}<|MERGE_RESOLUTION|>--- conflicted
+++ resolved
@@ -7,30 +7,19 @@
 	"encoding/json"
 	"errors"
 	"fmt"
-<<<<<<< HEAD
-=======
 	"reflect"
->>>>>>> d7c82a39
 	"time"
 
 	"github.com/notaryproject/notation-core-go/signature"
 	"github.com/notaryproject/notation-go/registry"
-<<<<<<< HEAD
 	"github.com/notaryproject/notation-go/verifier/trustpolicy"
-=======
-	"github.com/notaryproject/notation-go/verification/trustpolicy"
->>>>>>> d7c82a39
 	ocispec "github.com/opencontainers/image-spec/specs-go/v1"
 	"oras.land/oras-go/v2/content"
 )
 
 const annotationX509ChainThumbprint = "io.cncf.notary.x509chain.thumbprint#S256"
 
-<<<<<<< HEAD
-const verificationSignatureNumLimit = 50
-=======
 const maxVerificationLimitDefault = 50
->>>>>>> d7c82a39
 
 var errDoneVerification = errors.New("done verification")
 
@@ -97,7 +86,13 @@
 
 	// PluginConfig is a map of plugin configs.
 	PluginConfig map[string]string
-<<<<<<< HEAD
+
+	// MaxSignatureAttempts is the maximum number of signature envelopes that
+	// can be associated with the target artifact. If set to less than or equals
+	// to zero, value defaults to 50.
+	// Note: this option is scoped to notation.Verify(). verifier.Verify() is
+	// for signle signature verification, and therefore, does not use it.
+	MaxSignatureAttempts int
 }
 
 // ValidationResult encapsulates the verification result (passed or failed)
@@ -115,32 +110,6 @@
 	Error error
 }
 
-=======
-
-	// MaxSignatureAttempts is the maximum number of signature envelopes that
-	// can be associated with the target artifact. If set to less than or equals
-	// to zero, value defaults to 50.
-	// Note: this option is scoped to notation.Verify(). verifier.Verify() is
-	// for signle signature verification, and therefore, does not use it.
-	MaxSignatureAttempts int
-}
-
-// ValidationResult encapsulates the verification result (passed or failed)
-// for a verification type, including the desired verification action as
-// specified in the trust policy
-type ValidationResult struct {
-	// Type of verification that is performed
-	Type trustpolicy.ValidationType
-
-	// Action is the intended action for the given verification type as defined
-	// in the trust policy
-	Action trustpolicy.ValidationAction
-
-	// Error is set if there are any errors during the verification process
-	Error error
-}
-
->>>>>>> d7c82a39
 // VerificationOutcome encapsulates a signature blob's descriptor, its content,
 // the verification level and results for each verification type that was
 // performed.
@@ -179,44 +148,21 @@
 // For more details on signature verification, see
 // https://github.com/notaryproject/notaryproject/blob/main/specs/trust-store-trust-policy.md#signature-verification
 func Verify(ctx context.Context, verifier Verifier, repo registry.Repository, opts VerifyOptions) (ocispec.Descriptor, []*VerificationOutcome, error) {
-<<<<<<< HEAD
-	var verificationOutcomes []*VerificationOutcome
-	artifactRef := opts.ArtifactReference
-=======
->>>>>>> d7c82a39
 	// passing nil signature to check 'skip'
 	_, outcome, err := verifier.Verify(ctx, nil, opts)
 	if err != nil {
 		if outcome == nil {
 			return ocispec.Descriptor{}, nil, err
 		}
-<<<<<<< HEAD
-	} else if outcome.VerificationLevel.Name == trustpolicy.LevelSkip.Name {
-		return ocispec.Descriptor{}, []*VerificationOutcome{outcome}, nil
-	}
-
-	// get signature manifests
-	var targetArtifactDesc ocispec.Descriptor
-=======
 	} else if reflect.DeepEqual(outcome.VerificationLevel, trustpolicy.LevelSkip) {
 		return ocispec.Descriptor{}, []*VerificationOutcome{outcome}, nil
 	}
 	// get signature manifests
 	artifactRef := opts.ArtifactReference
->>>>>>> d7c82a39
 	artifactDescriptor, err := repo.Resolve(ctx, artifactRef)
 	if err != nil {
 		return ocispec.Descriptor{}, nil, ErrorSignatureRetrievalFailed{Msg: err.Error()}
 	}
-<<<<<<< HEAD
-	count := 0
-	err = repo.ListSignatures(ctx, artifactDescriptor, func(signatureManifests []ocispec.Descriptor) error {
-		if count >= verificationSignatureNumLimit {
-			return fmt.Errorf("number of signatures attempted to be verified should be less than: %d", verificationSignatureNumLimit)
-		}
-		// process signatures
-		for _, sigManifestDesc := range signatureManifests {
-=======
 
 	var verificationOutcomes []*VerificationOutcome
 	var targetArtifactDesc ocispec.Descriptor
@@ -233,7 +179,6 @@
 				break
 			}
 			count++
->>>>>>> d7c82a39
 			// get signature envelope
 			sigBlob, _, err := repo.FetchSignatureBlob(ctx, sigManifestDesc)
 			if err != nil {
@@ -255,34 +200,24 @@
 			}
 
 			// At this point, we've found a signature verified successfully
-<<<<<<< HEAD
-			outcome.RawSignature = sigBlob
-=======
->>>>>>> d7c82a39
 			verificationOutcomes = append(verificationOutcomes, outcome)
 			// Descriptor of the signature blob that gets verified successfully
 			targetArtifactDesc = payloadArtifactDescriptor
 
 			return errDoneVerification
 		}
-<<<<<<< HEAD
-=======
 
 		if count >= opts.MaxSignatureAttempts {
 			return errExceededMaxVerificationLimit
 		}
 
->>>>>>> d7c82a39
 		return nil
 	})
 
 	if err != nil && !errors.Is(err, errDoneVerification) {
-<<<<<<< HEAD
-=======
 		if errors.Is(err, errExceededMaxVerificationLimit) {
 			return ocispec.Descriptor{}, verificationOutcomes, err
 		}
->>>>>>> d7c82a39
 		return ocispec.Descriptor{}, nil, err
 	}
 
@@ -292,21 +227,11 @@
 	}
 
 	// check whether verification was successful or not
-<<<<<<< HEAD
-	if verificationOutcomes[len(verificationOutcomes)-1].Error == nil {
-		// signature verification succeeds if there is at least one good
-		// signature
-		return targetArtifactDesc, verificationOutcomes, nil
-	}
-
-	return ocispec.Descriptor{}, verificationOutcomes, ErrorVerificationFailed{}
-=======
 	if verificationOutcomes[len(verificationOutcomes)-1].Error != nil {
 		return ocispec.Descriptor{}, verificationOutcomes, ErrorVerificationFailed{}
 	}
 
 	return targetArtifactDesc, verificationOutcomes, nil
->>>>>>> d7c82a39
 }
 
 func generateAnnotations(signerInfo *signature.SignerInfo) (map[string]string, error) {
