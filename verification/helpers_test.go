package verification

import (
	"encoding/json"
<<<<<<< HEAD
	"io/ioutil"
=======
	"os"
>>>>>>> 5e3fc5ab
	"path/filepath"
	"strconv"
	"testing"

	"github.com/notaryproject/notation-core-go/signature"
	"github.com/notaryproject/notation-go/dir"
)

func TestGetArtifactDigestFromUri(t *testing.T) {

	tests := []struct {
		artifactUri string
		digest      string
		wantErr     bool
	}{
		{"domain.com/repository@sha256:digest", "sha256:digest", false},
		{"domain.com:80/repository:digest", "", true},
		{"domain.com/repository", "", true},
		{"domain.com/repository@sha256", "", true},
		{"domain.com/repository@sha256:", "", true},
		{"", "", true},
		{"domain.com", "", true},
	}
	for i, tt := range tests {
		t.Run(strconv.Itoa(i), func(t *testing.T) {
			digest, err := getArtifactDigestFromUri(tt.artifactUri)

			if tt.wantErr != (err != nil) {
				t.Fatalf("TestGetArtifactDigestFromUri Error: %q WantErr: %v Input: %q", err, tt.wantErr, tt.artifactUri)
			} else if digest != tt.digest {
				t.Fatalf("TestGetArtifactDigestFromUri Want: %q Got: %v", tt.digest, digest)
			}
		})
	}
}

func TestLoadPolicyDocument(t *testing.T) {
	// non-existing policy file
	_, err := loadPolicyDocument(filepath.FromSlash("/non/existent"))
	if err == nil {
		t.Fatalf("TestLoadPolicyDocument should throw error for non existent policy")
	}
	// existing invalid json file
	path := filepath.Join(t.TempDir(), "invalid.json")
<<<<<<< HEAD
	err = ioutil.WriteFile(path, []byte(`{"invalid`), 0644)
=======
	err = os.WriteFile(path, []byte(`{"invalid`), 0644)
>>>>>>> 5e3fc5ab
	if err != nil {
		t.Fatalf("TestLoadPolicyDocument create invalid policy file failed. Error: %v", err)
	}
	_, err = loadPolicyDocument(path)
	if err == nil {
		t.Fatalf("TestLoadPolicyDocument should throw error for invalid policy file. Error: %v", err)
	}

	// existing policy file
	path = filepath.Join(t.TempDir(), "trustpolicy.json")
	policyDoc1 := dummyPolicyDocument()
	policyJson, _ := json.Marshal(policyDoc1)
<<<<<<< HEAD
	err = ioutil.WriteFile(path, policyJson, 0644)
=======
	err = os.WriteFile(path, policyJson, 0644)
>>>>>>> 5e3fc5ab
	if err != nil {
		t.Fatalf("TestLoadPolicyDocument create valid policy file failed. Error: %v", err)
	}
	_, err = loadPolicyDocument(path)
	if err != nil {
		t.Fatalf("TestLoadPolicyDocument should not throw error for an existing policy file. Error: %v", err)
	}
}

func TestLoadX509TrustStore(t *testing.T) {
	// load "ca" and "signingAuthority" trust store
	caStore := "ca:valid-trust-store"
	signingAuthorityStore := "signingAuthority:valid-trust-store"
	dummyPolicy := dummyPolicyStatement()
	dummyPolicy.TrustStores = []string{caStore, signingAuthorityStore}
	path := &dir.PathManager{
		ConfigFS: dir.NewUnionDirFS(
			dir.NewRootedFS("testdata", nil),
		),
	}
	caTrustStores, err := loadX509TrustStores(signature.SigningSchemeX509, &dummyPolicy, path)
	if err != nil {
		t.Fatalf("TestLoadX509TrustStore should not throw error for a valid trust store. Error: %v", err)
	}
	saTrustStores, err := loadX509TrustStores(signature.SigningSchemeX509SigningAuthority, &dummyPolicy, path)
	if err != nil {
		t.Fatalf("TestLoadX509TrustStore should not throw error for a valid trust store. Error: %v", err)
	}
	if len(caTrustStores) != 1 || len(saTrustStores) != 1 {
		t.Fatalf("TestLoadX509TrustStore must load one trust store of each 'ca' and 'signingAuthority' prefixes")
	}
}<|MERGE_RESOLUTION|>--- conflicted
+++ resolved
@@ -2,11 +2,7 @@
 
 import (
 	"encoding/json"
-<<<<<<< HEAD
-	"io/ioutil"
-=======
 	"os"
->>>>>>> 5e3fc5ab
 	"path/filepath"
 	"strconv"
 	"testing"
@@ -51,11 +47,7 @@
 	}
 	// existing invalid json file
 	path := filepath.Join(t.TempDir(), "invalid.json")
-<<<<<<< HEAD
-	err = ioutil.WriteFile(path, []byte(`{"invalid`), 0644)
-=======
 	err = os.WriteFile(path, []byte(`{"invalid`), 0644)
->>>>>>> 5e3fc5ab
 	if err != nil {
 		t.Fatalf("TestLoadPolicyDocument create invalid policy file failed. Error: %v", err)
 	}
@@ -68,11 +60,7 @@
 	path = filepath.Join(t.TempDir(), "trustpolicy.json")
 	policyDoc1 := dummyPolicyDocument()
 	policyJson, _ := json.Marshal(policyDoc1)
-<<<<<<< HEAD
-	err = ioutil.WriteFile(path, policyJson, 0644)
-=======
 	err = os.WriteFile(path, policyJson, 0644)
->>>>>>> 5e3fc5ab
 	if err != nil {
 		t.Fatalf("TestLoadPolicyDocument create valid policy file failed. Error: %v", err)
 	}
