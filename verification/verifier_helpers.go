--- conflicted
+++ resolved
@@ -9,17 +9,6 @@
 	"strings"
 	"time"
 
-<<<<<<< HEAD
-	"github.com/notaryproject/notation-go/plugin"
-
-	"github.com/notaryproject/notation-core-go/signature"
-	"github.com/notaryproject/notation-go/registry"
-)
-
-var errExtendedAttributeNotExist = errors.New("Extended attribute not exist")
-
-var semVerRegEx = regexp.MustCompile("^(0|[1-9]\\d*)\\.(0|[1-9]\\d*)\\.(0|[1-9]\\d*)(?:-((?:0|[1-9]\\d*|\\d*[a-zA-Z-][0-9a-zA-Z-]*)(?:\\.(?:0|[1-9]\\d*|\\d*[a-zA-Z-][0-9a-zA-Z-]*))*))?(?:\\+([0-9a-zA-Z-]+(?:\\.[0-9a-zA-Z-]+)*))?$")
-=======
 	"github.com/notaryproject/notation-core-go/signature"
 	"github.com/notaryproject/notation-go/plugin"
 	"github.com/notaryproject/notation-go/registry"
@@ -29,7 +18,6 @@
 var errExtendedAttributeNotExist = errors.New("extended attribute not exist")
 
 var semVerRegEx = regexp.MustCompile(`^(0|[1-9]\\d*)\\.(0|[1-9]\\d*)\\.(0|[1-9]\\d*)(?:-((?:0|[1-9]\\d*|\\d*[a-zA-Z-][0-9a-zA-Z-]*)(?:\\.(?:0|[1-9]\\d*|\\d*[a-zA-Z-][0-9a-zA-Z-]*))*))?(?:\\+([0-9a-zA-Z-]+(?:\\.[0-9a-zA-Z-]+)*))?$`)
->>>>>>> 5e3fc5ab
 
 // isCriticalFailure checks whether a VerificationResult fails the entire signature verification workflow.
 // signature verification workflow is considered failed if there is a VerificationResult with "Enforced" as the action but the result was unsuccessful
@@ -37,18 +25,11 @@
 	return result.Action == Enforced && !result.Success
 }
 
-<<<<<<< HEAD
-func (v *Verifier) verifyIntegrity(sigBlob []byte, sigManifest registry.SignatureManifest, outcome *SignatureVerificationOutcome) (*signature.Payload, *signature.SignerInfo, *VerificationResult) {
-	// parse the signature
-	// TODO: this media type is pulled from registry
-	// Do we need to check the media type?
-=======
 func (v *Verifier) verifyIntegrity(sigBlob []byte, sigManifest registry.SignatureManifest, outcome *SignatureVerificationOutcome) (*signature.EnvelopeContent, *VerificationResult) {
 	// parse the signature
->>>>>>> 5e3fc5ab
 	sigEnv, err := signature.ParseEnvelope(sigManifest.Blob.MediaType, sigBlob)
 	if err != nil {
-		return nil, nil, &VerificationResult{
+		return nil, &VerificationResult{
 			Success: false,
 			Error:   fmt.Errorf("unable to parse the digital signature, error : %s", err),
 			Type:    Integrity,
@@ -57,19 +38,11 @@
 	}
 
 	// verify integrity
-<<<<<<< HEAD
-	sigPayload, signerInfo, err := sigEnv.Verify()
-	if err != nil {
-		switch err.(type) {
-		case *signature.SignatureEnvelopeNotFoundError, *signature.MalformedSignatureError, *signature.SignatureIntegrityError:
-			return nil, nil, &VerificationResult{
-=======
 	envContent, err := sigEnv.Verify()
 	if err != nil {
 		switch err.(type) {
 		case *signature.SignatureEnvelopeNotFoundError, *signature.InvalidSignatureError, *signature.SignatureIntegrityError:
 			return nil, &VerificationResult{
->>>>>>> 5e3fc5ab
 				Success: false,
 				Error:   err,
 				Type:    Integrity,
@@ -77,7 +50,7 @@
 			}
 		default:
 			// unexpected error
-			return nil, nil, &VerificationResult{
+			return nil, &VerificationResult{
 				Success: false,
 				Error:   ErrorVerificationInconclusive{msg: err.Error()},
 				Type:    Integrity,
@@ -96,11 +69,7 @@
 	}
 
 	// integrity has been verified successfully
-<<<<<<< HEAD
-	return sigPayload, signerInfo, &VerificationResult{
-=======
 	return envContent, &VerificationResult{
->>>>>>> 5e3fc5ab
 		Success: true,
 		Type:    Integrity,
 		Action:  outcome.VerificationLevel.VerificationMap[Integrity],
@@ -109,11 +78,7 @@
 
 func (v *Verifier) verifyAuthenticity(trustPolicy *TrustPolicy, outcome *SignatureVerificationOutcome) *VerificationResult {
 	// verify authenticity
-<<<<<<< HEAD
-	trustStores, err := loadX509TrustStores(outcome.SignerInfo.SignedAttributes.SigningScheme, trustPolicy, v.PathManager)
-=======
 	trustStores, err := loadX509TrustStores(outcome.EnvelopeContent.SignerInfo.SignedAttributes.SigningScheme, trustPolicy, v.PathManager)
->>>>>>> 5e3fc5ab
 
 	if err != nil {
 		return &VerificationResult{
@@ -136,11 +101,7 @@
 			Action:  outcome.VerificationLevel.VerificationMap[Authenticity],
 		}
 	}
-<<<<<<< HEAD
-	_, err = signature.VerifyAuthenticity(outcome.SignerInfo, trustCerts)
-=======
 	_, err = signature.VerifyAuthenticity(&outcome.EnvelopeContent.SignerInfo, trustCerts)
->>>>>>> 5e3fc5ab
 	if err != nil {
 		switch err.(type) {
 		case *signature.SignatureAuthenticityError:
@@ -188,17 +149,10 @@
 	invalidTimestamp := false
 	var err error
 
-<<<<<<< HEAD
-	if outcome.SignerInfo.SignedAttributes.SigningScheme == signature.SigningSchemeX509 {
-		// TODO verify RFC3161 TSA signature if present (not in RC1)
-		// https://github.com/notaryproject/notation-go/issues/78
-		if len(outcome.SignerInfo.UnsignedAttributes.TimestampSignature) == 0 {
-=======
 	if signerInfo := outcome.EnvelopeContent.SignerInfo; signerInfo.SignedAttributes.SigningScheme == signature.SigningSchemeX509 {
 		// TODO verify RFC3161 TSA signature if present (not in RC1)
 		// https://github.com/notaryproject/notation-go/issues/78
 		if len(signerInfo.UnsignedAttributes.TimestampSignature) == 0 {
->>>>>>> 5e3fc5ab
 			// if there is no TSA signature, then every certificate should be valid at the time of verification
 			now := time.Now()
 			for _, cert := range signerInfo.CertificateChain {
@@ -214,13 +168,8 @@
 				}
 			}
 		}
-<<<<<<< HEAD
-	} else if outcome.SignerInfo.SignedAttributes.SigningScheme == signature.SigningSchemeX509SigningAuthority {
-		authenticSigningTime := outcome.SignerInfo.SignedAttributes.SigningTime
-=======
 	} else if signerInfo.SignedAttributes.SigningScheme == signature.SigningSchemeX509SigningAuthority {
 		authenticSigningTime := signerInfo.SignedAttributes.SigningTime
->>>>>>> 5e3fc5ab
 		// TODO use authenticSigningTime from signerInfo
 		// https://github.com/notaryproject/notation-core-go/issues/38
 		for _, cert := range signerInfo.CertificateChain {
@@ -298,12 +247,8 @@
 	return fmt.Errorf("signing certificate from the digital signature does not match the X.509 trusted identities %q defined in the trust policy %q", trustedX509Identities, trustPolicy.Name)
 }
 
-<<<<<<< HEAD
-func (v *Verifier) executePlugin(ctx context.Context, trustPolicy *TrustPolicy, capabilitiesToVerify []plugin.VerificationCapability, signerInfo *signature.SignerInfo, payloadInfo *signature.Payload) (*plugin.VerifySignatureResponse, error) {
-=======
 func (v *Verifier) executePlugin(ctx context.Context, trustPolicy *TrustPolicy, capabilitiesToVerify []plugin.VerificationCapability, envelopeContent *signature.EnvelopeContent) (*plugin.VerifySignatureResponse, error) {
 	signerInfo, payloadInfo := &envelopeContent.SignerInfo, envelopeContent.Payload
->>>>>>> 5e3fc5ab
 	verificationPluginName, err := getVerificationPlugin(signerInfo)
 	if err != nil {
 		return nil, err
@@ -370,11 +315,7 @@
 	return response, nil
 }
 
-<<<<<<< HEAD
-// extractCriticalStringExtendedAttribute extracts a critical string Extended attribute from a signer
-=======
 // extractCriticalStringExtendedAttribute extracts a critical string Extended attribute from a signer.
->>>>>>> 5e3fc5ab
 func extractCriticalStringExtendedAttribute(signerInfo *signature.SignerInfo, key string) (string, error) {
 	attr, err := signerInfo.ExtendedAttribute(key)
 	// not exist
@@ -388,20 +329,12 @@
 	// not string
 	val, ok := attr.Value.(string)
 	if !ok {
-<<<<<<< HEAD
-		return "", fmt.Errorf("%v from Extended attribute is not a string", key)
-=======
 		return "", fmt.Errorf("%v from extended attribute is not a string", key)
->>>>>>> 5e3fc5ab
 	}
 	return val, nil
 }
 
-<<<<<<< HEAD
-// getVerificationPlugin get plugin name from the Extended attributes
-=======
 // getVerificationPlugin get plugin name from the Extended attributes.
->>>>>>> 5e3fc5ab
 func getVerificationPlugin(signerInfo *signature.SignerInfo) (string, error) {
 	name, err := extractCriticalStringExtendedAttribute(signerInfo, VerificationPlugin)
 	if err != nil {
@@ -409,19 +342,12 @@
 	}
 	// not an empty string
 	if strings.TrimSpace(name) == "" {
-<<<<<<< HEAD
-		return "", fmt.Errorf("%v from Extended attribute is an empty string", VerificationPlugin)
-=======
 		return "", fmt.Errorf("%v from extended attribute is an empty string", VerificationPlugin)
->>>>>>> 5e3fc5ab
 	}
 	return name, nil
 }
 
-<<<<<<< HEAD
-=======
 // getVerificationPlugin get plugin version from the Extended attributes.
->>>>>>> 5e3fc5ab
 func getVerificationPluginMinVersion(signerInfo *signature.SignerInfo) (string, error) {
 	version, err := extractCriticalStringExtendedAttribute(signerInfo, VerificationPluginMinVersion)
 	if err != nil {
@@ -429,17 +355,10 @@
 	}
 	// empty version
 	if strings.TrimSpace(version) == "" {
-<<<<<<< HEAD
-		return "", fmt.Errorf("%v from Extended attribute is an empty string", VerificationPluginMinVersion)
-	}
-	if !semVerRegEx.MatchString(version) {
-		return "", fmt.Errorf("%v from Extended attribute is not a is not valid SemVer", VerificationPluginMinVersion)
-=======
 		return "", fmt.Errorf("%v from extended attribute is an empty string", VerificationPluginMinVersion)
 	}
 	if !semVerRegEx.MatchString(version) {
 		return "", fmt.Errorf("%v from extended attribute is not a valid SemVer", VerificationPluginMinVersion)
->>>>>>> 5e3fc5ab
 	}
 	return version, nil
 }