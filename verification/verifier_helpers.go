--- conflicted
+++ resolved
@@ -4,14 +4,10 @@
 	"context"
 	"crypto/x509"
 	"fmt"
-<<<<<<< HEAD
-=======
-	nsigner "github.com/notaryproject/notation-core-go/signer"
-	"github.com/notaryproject/notation-go/plugin"
-	"github.com/notaryproject/notation-go/registry"
->>>>>>> a9fb055b
 	"strings"
 	"time"
+
+	"github.com/notaryproject/notation-go/plugin"
 
 	"github.com/notaryproject/notation-core-go/signature"
 	"github.com/notaryproject/notation-go/registry"
@@ -69,7 +65,7 @@
 
 func (v *Verifier) verifyAuthenticity(trustPolicy *TrustPolicy, outcome *SignatureVerificationOutcome) *VerificationResult {
 	// verify authenticity
-	trustStores, err := loadX509TrustStores(outcome.SignerInfo.SigningScheme, trustPolicy, v.PathManager)
+	trustStores, err := loadX509TrustStores(outcome.SignerInfo.SignedAttributes.SigningScheme, trustPolicy, v.PathManager)
 
 	if err != nil {
 		return &VerificationResult{
@@ -84,7 +80,6 @@
 	for _, v := range trustStores {
 		trustCerts = append(trustCerts, v.Certificates...)
 	}
-
 	if len(trustCerts) < 1 {
 		return &VerificationResult{
 			Success: false,
@@ -93,12 +88,7 @@
 			Action:  outcome.VerificationLevel.VerificationMap[Authenticity],
 		}
 	}
-<<<<<<< HEAD
 	_, err = signature.VerifyAuthenticity(outcome.SignerInfo, trustCerts)
-=======
-
-	_, err = nsigner.VerifyAuthenticity(outcome.SignerInfo, trustCerts)
->>>>>>> a9fb055b
 	if err != nil {
 		switch err.(type) {
 		case *signature.SignatureAuthenticityError:
@@ -146,10 +136,10 @@
 	invalidTimestamp := false
 	var err error
 
-	if outcome.SignerInfo.SigningScheme == nsigner.SigningSchemeX509 {
+	if outcome.SignerInfo.SignedAttributes.SigningScheme == signature.SigningSchemeX509 {
 		// TODO verify RFC3161 TSA signature if present (not in RC1)
 		// https://github.com/notaryproject/notation-go/issues/78
-		if len(outcome.SignerInfo.TimestampSignature) == 0 {
+		if len(outcome.SignerInfo.UnsignedAttributes.TimestampSignature) == 0 {
 			// if there is no TSA signature, then every certificate should be valid at the time of verification
 			now := time.Now()
 			for _, cert := range outcome.SignerInfo.CertificateChain {
@@ -165,7 +155,7 @@
 				}
 			}
 		}
-	} else if outcome.SignerInfo.SigningScheme == nsigner.SigningSchemeX509SigningAuthority {
+	} else if outcome.SignerInfo.SignedAttributes.SigningScheme == signature.SigningSchemeX509SigningAuthority {
 		authenticSigningTime := outcome.SignerInfo.SignedAttributes.SigningTime
 		// TODO use authenticSigningTime from signerInfo
 		// https://github.com/notaryproject/notation-core-go/issues/38
@@ -244,8 +234,8 @@
 	return fmt.Errorf("signing certificate from the digital signature does not match the X.509 trusted identities %q defined in the trust policy %q", trustedX509Identities, trustPolicy.Name)
 }
 
-func (v *Verifier) executePlugin(ctx context.Context, trustPolicy *TrustPolicy, capabilitiesToVerify []plugin.VerificationCapability, signerInfo *nsigner.SignerInfo) (*plugin.VerifySignatureResponse, error) {
-	verificationPluginName := signerInfo.SignedAttributes.VerificationPlugin
+func (v *Verifier) executePlugin(ctx context.Context, trustPolicy *TrustPolicy, capabilitiesToVerify []plugin.VerificationCapability, signerInfo *signature.SignerInfo, payloadInfo *signature.Payload) (*plugin.VerifySignatureResponse, error) {
+	verificationPluginName := GetVerificationPlugin(signerInfo)
 	var attributesToProcess []string
 	extendedAttributes := make(map[string]interface{})
 
@@ -262,7 +252,7 @@
 		certChain = append(certChain, cert.Raw)
 	}
 	var authenticSigningTime *time.Time
-	if signerInfo.SigningScheme == nsigner.SigningSchemeX509SigningAuthority {
+	if signerInfo.SignedAttributes.SigningScheme == signature.SigningSchemeX509SigningAuthority {
 		authenticSigningTime = &signerInfo.SignedAttributes.SigningTime
 		// TODO use authenticSigningTime from signerInfo
 		// https://github.com/notaryproject/notation-core-go/issues/38
@@ -270,12 +260,12 @@
 
 	signature := plugin.Signature{
 		CriticalAttributes: plugin.CriticalAttributes{
-			ContentType:                  string(signerInfo.PayloadContentType),
-			SigningScheme:                string(signerInfo.SigningScheme),
+			ContentType:                  payloadInfo.ContentType,
+			SigningScheme:                string(signerInfo.SignedAttributes.SigningScheme),
 			Expiry:                       &signerInfo.SignedAttributes.Expiry,
 			AuthenticSigningTime:         authenticSigningTime,
-			VerificationPlugin:           signerInfo.SignedAttributes.VerificationPlugin,
-			VerificationPluginMinVersion: signerInfo.SignedAttributes.VerificationPluginMinVersion,
+			VerificationPlugin:           GetVerificationPlugin(signerInfo),
+			VerificationPluginMinVersion: GetVerificationPluginMinVersion(signerInfo),
 			ExtendedAttributes:           extendedAttributes,
 		},
 		UnprocessedAttributes: attributesToProcess,
@@ -309,4 +299,22 @@
 	}
 
 	return response, nil
+}
+
+func GetVerificationPlugin(signerInfo *signature.SignerInfo) string {
+	if verificationPlugin, err := signerInfo.ExtendedAttribute(VerificationPlugin); err == nil {
+		if name, ok := verificationPlugin.Value.(string); ok {
+			return name
+		}
+	}
+	return ""
+}
+
+func GetVerificationPluginMinVersion(signerInfo *signature.SignerInfo) string {
+	if verificationPluginVersion, err := signerInfo.ExtendedAttribute(VerificationPluginMinVersion); err == nil {
+		if version, ok := verificationPluginVersion.Value.(string); ok {
+			return version
+		}
+	}
+	return ""
 }