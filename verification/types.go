package verification

import (
	"context"
	"fmt"

	"github.com/notaryproject/notation-core-go/signature"
)

// TrustStorePrefix is an enum for trust store prefixes supported such as "ca", "signingAuthority"
type TrustStorePrefix string

// VerificationType is an enum for signature verification types such as Integrity, Authenticity, etc.
type VerificationType string

// VerificationAction is an enum for signature verification actions such as Enforced, Logged, Skipped.
type VerificationAction string

// VerificationResult encapsulates the verification result (passed or failed) for a verification type, including the
// desired verification action as specified in the trust policy
type VerificationResult struct {
	// Success is set to true if the verification was successful
	Success bool
	// Type of verification that is performed
	Type VerificationType
	// Action is the intended action for the given verification type as defined in the trust policy
	Action VerificationAction
	// Err is set if there are any errors during the verification process
	Error error
}

// SignatureVerificationOutcome encapsulates the SignerInfo (that includes the details of the digital signature)
// and results for each verification type that was performed
type SignatureVerificationOutcome struct {
<<<<<<< HEAD
	// SignerInfo contains the details of the digital signature and associated metadata
	SignerInfo *signature.SignerInfo
	// Signature payload contains the payload of an envelope
	SignaturePayload *signature.Payload
=======
	// EnvelopeContent contains the details of the digital signature and associated metadata
	EnvelopeContent *signature.EnvelopeContent
>>>>>>> 5e3fc5ab
	// VerificationLevel describes what verification level was used for performing signature verification
	VerificationLevel *VerificationLevel
	// VerificationResults contains the verifications performed on the signature and their results
	VerificationResults []*VerificationResult
	// SignedAnnotations contains arbitrary metadata relating to the target artifact that was signed
	SignedAnnotations map[string]string
	// Error that caused the verification to fail (if it fails)
	Error error
}

// VerificationLevel encapsulates the signature verification preset and it's actions for each verification type
type VerificationLevel struct {
	Name            string
	VerificationMap map[VerificationType]VerificationAction
}

const (
	Integrity          VerificationType = "integrity"
	Authenticity       VerificationType = "authenticity"
	AuthenticTimestamp VerificationType = "authenticTimestamp"
	Expiry             VerificationType = "expiry"
	Revocation         VerificationType = "revocation"

	Enforced VerificationAction = "enforce"
	Logged   VerificationAction = "log"
	Skipped  VerificationAction = "skip"

	TrustStorePrefixCA               TrustStorePrefix = "ca"
	TrustStorePrefixSigningAuthority TrustStorePrefix = "signingAuthority"
)

var (
	Strict = &VerificationLevel{
		"strict",
		map[VerificationType]VerificationAction{
			Integrity:          Enforced,
			Authenticity:       Enforced,
			AuthenticTimestamp: Enforced,
			Expiry:             Enforced,
			Revocation:         Enforced,
		},
	}

	Permissive = &VerificationLevel{
		"permissive",
		map[VerificationType]VerificationAction{
			Integrity:          Enforced,
			Authenticity:       Enforced,
			AuthenticTimestamp: Logged,
			Expiry:             Logged,
			Revocation:         Logged,
		},
	}

	Audit = &VerificationLevel{
		"audit",
		map[VerificationType]VerificationAction{
			Integrity:          Enforced,
			Authenticity:       Logged,
			AuthenticTimestamp: Logged,
			Expiry:             Logged,
			Revocation:         Logged,
		},
	}

	Skip = &VerificationLevel{
		"skip",
		map[VerificationType]VerificationAction{
			Integrity:          Skipped,
			Authenticity:       Skipped,
			AuthenticTimestamp: Skipped,
			Expiry:             Skipped,
			Revocation:         Skipped,
		},
	}

	VerificationTypes = []VerificationType{
		Integrity,
		Authenticity,
		AuthenticTimestamp,
		Expiry,
		Revocation,
	}

	VerificationActions = []VerificationAction{
		Enforced,
		Logged,
		Skipped,
	}

	VerificationLevels = []*VerificationLevel{
		Strict,
		Permissive,
		Audit,
		Skip,
	}

	TrustStorePrefixes = []TrustStorePrefix{
		TrustStorePrefixCA,
		TrustStorePrefixSigningAuthority,
	}
)

// IsValidTrustStorePrefix returns true if the given string is a valid TrustStorePrefix, otherwise false.
func IsValidTrustStorePrefix(s string) bool {
	for _, p := range TrustStorePrefixes {
		if s == string(p) {
			return true
		}
	}
	return false
}

// GetVerificationLevel returns VerificationLevel struct for the given SignatureVerification struct
// throws error if SignatureVerification is invalid
func GetVerificationLevel(signatureVerification SignatureVerification) (*VerificationLevel, error) {
	var baseLevel *VerificationLevel
	for _, l := range VerificationLevels {
		if l.Name == signatureVerification.Level {
			baseLevel = l
		}
	}
	if baseLevel == nil {
		return nil, fmt.Errorf("invalid signature verification %q", signatureVerification.Level)
	}

	if len(signatureVerification.Override) == 0 {
		// nothing to override, return the base verification level
		return baseLevel, nil
	}

	if baseLevel == Skip {
		return nil, fmt.Errorf("signature verification %q can't be used to customize signature verification", baseLevel.Name)
	}

	customVerificationLevel := &VerificationLevel{
		Name:            "custom",
		VerificationMap: make(map[VerificationType]VerificationAction),
	}

	// populate the custom verification level with the base verification settings
	for k, v := range baseLevel.VerificationMap {
		customVerificationLevel.VerificationMap[k] = v
	}

	// override the verification actions with the user configured settings
	for key, value := range signatureVerification.Override {
		var verificationType VerificationType
		for _, t := range VerificationTypes {
			if string(t) == key {
				verificationType = t
				break
			}
		}
		if verificationType == "" {
			return nil, fmt.Errorf("verification type %q in custom signature verification is not supported, supported values are %q", key, VerificationTypes)
		}

		var verificationAction VerificationAction
		for _, action := range VerificationActions {
			if string(action) == value {
				verificationAction = action
				break
			}
		}
		if verificationAction == "" {
			return nil, fmt.Errorf("verification action %q in custom signature verification is not supported, supported values are %q", value, VerificationActions)
		}

		if verificationType == Integrity {
			return nil, fmt.Errorf("%q verification can not be overridden in custom signature verification", key)
		} else if verificationType != Revocation && verificationAction == Skipped {
			return nil, fmt.Errorf("%q verification can not be skipped in custom signature verification", key)
		}

		customVerificationLevel.VerificationMap[verificationType] = verificationAction
	}
	return customVerificationLevel, nil
}

type pluginConfigCtxKey struct{}

// WithPluginConfig is used by callers to set the plugin config in the context.
func WithPluginConfig(ctx context.Context, config map[string]string) context.Context {
	return context.WithValue(ctx, pluginConfigCtxKey{}, config)
}

// getPluginConfig used to retrieve the config from the context.
func getPluginConfig(ctx context.Context) map[string]string {
	config, ok := ctx.Value(pluginConfigCtxKey{}).(map[string]string)
	if !ok {
		return nil
	}
	return config
}

const (
	// VerificationPlugin specifies the name of the verification plugin that should be used to verify the signature.
	VerificationPlugin = "io.cncf.notary.verificationPlugin"

	// VerificationPluginMinVersion specifies the minimum version of the verification plugin that should be used to verify the signature.
	VerificationPluginMinVersion = "io.cncf.notary.verificationPluginMinVersion"
)<|MERGE_RESOLUTION|>--- conflicted
+++ resolved
@@ -32,15 +32,8 @@
 // SignatureVerificationOutcome encapsulates the SignerInfo (that includes the details of the digital signature)
 // and results for each verification type that was performed
 type SignatureVerificationOutcome struct {
-<<<<<<< HEAD
-	// SignerInfo contains the details of the digital signature and associated metadata
-	SignerInfo *signature.SignerInfo
-	// Signature payload contains the payload of an envelope
-	SignaturePayload *signature.Payload
-=======
 	// EnvelopeContent contains the details of the digital signature and associated metadata
 	EnvelopeContent *signature.EnvelopeContent
->>>>>>> 5e3fc5ab
 	// VerificationLevel describes what verification level was used for performing signature verification
 	VerificationLevel *VerificationLevel
 	// VerificationResults contains the verifications performed on the signature and their results
