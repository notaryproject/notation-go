--- conflicted
+++ resolved
@@ -124,11 +124,7 @@
 
 		// artifact digest must match the digest from the signature payload
 		payload := &notation.Payload{}
-<<<<<<< HEAD
-		err := json.Unmarshal(outcome.SignaturePayload.Content, payload)
-=======
 		err := json.Unmarshal(outcome.EnvelopeContent.Payload.Content, payload)
->>>>>>> 5e3fc5ab
 		if err != nil || !artifactDescriptor.Equal(payload.TargetArtifact) {
 			outcome.Error = fmt.Errorf("given digest %q does not match the digest %q present in the digital signature", artifactDigest, payload.TargetArtifact.Digest.String())
 			continue
@@ -145,14 +141,8 @@
 func (v *Verifier) processSignature(ctx context.Context, sigBlob []byte, sigManifest registry.SignatureManifest, trustPolicy *TrustPolicy, outcome *SignatureVerificationOutcome) error {
 
 	// verify integrity first. notation will always verify integrity no matter what the signing scheme is
-<<<<<<< HEAD
-	sigPayload, signerInfo, integrityResult := v.verifyIntegrity(sigBlob, sigManifest, outcome)
-	outcome.SignerInfo = signerInfo
-	outcome.SignaturePayload = sigPayload
-=======
 	envContent, integrityResult := v.verifyIntegrity(sigBlob, sigManifest, outcome)
 	outcome.EnvelopeContent = envContent
->>>>>>> 5e3fc5ab
 	outcome.VerificationResults = append(outcome.VerificationResults, integrityResult)
 	if integrityResult.Error != nil {
 		return integrityResult.Error
@@ -160,11 +150,7 @@
 
 	// check if we need to verify using a plugin
 	var pluginCapabilities []plugin.Capability
-<<<<<<< HEAD
-	verificationPluginName, err := getVerificationPlugin(outcome.SignerInfo)
-=======
 	verificationPluginName, err := getVerificationPlugin(&outcome.EnvelopeContent.SignerInfo)
->>>>>>> 5e3fc5ab
 	// use plugin, but getPluginName returns an error
 	if err != nil && err != errExtendedAttributeNotExist {
 		return err
@@ -175,11 +161,7 @@
 			return ErrorVerificationInconclusive{msg: fmt.Sprintf("error while locating the verification plugin %q, make sure the plugin is installed successfully before verifying the signature. error: %s", verificationPluginName, err)}
 		}
 
-<<<<<<< HEAD
-		if _, err := getVerificationPluginMinVersion(signerInfo); err != nil && err != errExtendedAttributeNotExist {
-=======
 		if _, err := getVerificationPluginMinVersion(&outcome.EnvelopeContent.SignerInfo); err != nil && err != errExtendedAttributeNotExist {
->>>>>>> 5e3fc5ab
 			return ErrorVerificationInconclusive{msg: fmt.Sprintf("error while getting plugin minimum version, error: %s", err)}
 		}
 		// TODO verify the plugin's version is equal to or greater than `outcome.SignerInfo.SignedAttributes.VerificationPluginMinVersion`
@@ -246,11 +228,7 @@
 		}
 
 		if len(capabilitiesToVerify) > 0 {
-<<<<<<< HEAD
-			response, err := v.executePlugin(ctx, trustPolicy, capabilitiesToVerify, outcome.SignerInfo, outcome.SignaturePayload)
-=======
 			response, err := v.executePlugin(ctx, trustPolicy, capabilitiesToVerify, outcome.EnvelopeContent)
->>>>>>> 5e3fc5ab
 			if err != nil {
 				return err
 			}
@@ -262,11 +240,7 @@
 }
 
 func (v *Verifier) processPluginResponse(capabilitiesToVerify []plugin.VerificationCapability, response *plugin.VerifySignatureResponse, outcome *SignatureVerificationOutcome) error {
-<<<<<<< HEAD
-	verificationPluginName, err := getVerificationPlugin(outcome.SignerInfo)
-=======
 	verificationPluginName, err := getVerificationPlugin(&outcome.EnvelopeContent.SignerInfo)
->>>>>>> 5e3fc5ab
 	if err != nil {
 		return err
 	}
