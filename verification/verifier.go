package verification

import (
	"context"
	"encoding/json"
	"fmt"

	"github.com/notaryproject/notation-go"
	"github.com/notaryproject/notation-go/dir"
	"github.com/notaryproject/notation-go/plugin"
	"github.com/notaryproject/notation-go/plugin/manager"
	"github.com/notaryproject/notation-go/registry"
)

type Verifier struct {
	PolicyDocument *PolicyDocument
	Repository     registry.Repository
	PathManager    *dir.PathManager
	PluginManager  pluginManager
}

// pluginManager is for mocking in unit tests
type pluginManager interface {
	Get(ctx context.Context, name string) (*manager.Plugin, error)
	Runner(name string) (plugin.Runner, error)
}

func NewVerifier(repository registry.Repository) (*Verifier, error) {
	// load trust policy
	policyDocument, err := loadPolicyDocument(dir.Path.TrustPolicy())
	if err != nil {
		return nil, err
	}
	if err = policyDocument.ValidatePolicyDocument(); err != nil {
		return nil, err
	}

	return &Verifier{
		PolicyDocument: policyDocument,
		Repository:     repository,
		PathManager:    dir.Path,
		PluginManager:  manager.New(),
	}, nil
}

/*
Verify performs signature verification on each of the notation supported verification types (like integrity, authenticity, etc.) and return the verification outcomes.

Given an artifact URI, Verify will retrieve all the signatures associated with the URI and perform signature verification.
A signature is considered not valid if verification fails due to any one of the following reasons

1. Artifact URI is not associated with a signature i.e. unsigned
2. Registry is unavailable to retrieve the signature
3. Signature does not satisfy the verification rules configured in the trust policy
4. Signature specifies a plugin for extended verification and that throws an error
5. Digest in the signature does not match the digest present in the URI

If each and every signature associated with the URI fail the verification, then Verify will return `ErrorVerificationFailed` error
along with an array of `SignatureVerificationOutcome`.

Callers can pass the verification plugin config in context.Context using "verification.WithPluginConfig()"

For more details on signature verification, see https://github.com/notaryproject/notaryproject/blob/main/trust-store-trust-policy-specification.md#signature-verification
*/
func (v *Verifier) Verify(ctx context.Context, artifactUri string) ([]*SignatureVerificationOutcome, error) {
	var verificationOutcomes []*SignatureVerificationOutcome

	trustPolicy, err := v.PolicyDocument.getApplicableTrustPolicy(artifactUri)
	if err != nil {
		return nil, ErrorNoApplicableTrustPolicy{msg: err.Error()}
	}

	verificationLevel, _ := GetVerificationLevel(trustPolicy.SignatureVerification) // ignore the error since we already validated the policy document

	if verificationLevel.Name == Skip.Name {
		verificationOutcomes = append(verificationOutcomes, &SignatureVerificationOutcome{VerificationLevel: verificationLevel})
		return verificationOutcomes, nil
	}

	// make sure the reference exists in the registry
	artifactDigest, err := getArtifactDigestFromUri(artifactUri)
	if err != nil {
		return nil, ErrorSignatureRetrievalFailed{msg: err.Error()}
	}
	artifactDescriptor, err := v.Repository.Resolve(ctx, artifactDigest)
	if err != nil {
		return nil, ErrorSignatureRetrievalFailed{msg: err.Error()}
	}

	// get signature manifests
	sigManifests, err := v.Repository.ListSignatureManifests(ctx, artifactDescriptor.Digest)
	if err != nil {
		return nil, ErrorSignatureRetrievalFailed{msg: fmt.Sprintf("unable to retrieve digital signature(s) associated with %q from the registry, error : %s", artifactUri, err.Error())}
	}
	if len(sigManifests) < 1 {
		return nil, ErrorSignatureRetrievalFailed{msg: fmt.Sprintf("no signatures are associated with %q, make sure the image was signed successfully", artifactUri)}
	}

	// process signatures
	for _, sigManifest := range sigManifests {
		// get signature envelope
		sigBlob, err := v.Repository.GetBlob(ctx, sigManifest.Blob.Digest)
		if err != nil {
			return verificationOutcomes, ErrorSignatureRetrievalFailed{msg: fmt.Sprintf("unable to retrieve digital signature with digest %q associated with %q from the registry, error : %s", sigManifest.Blob.Digest, artifactUri, err.Error())}
		}
		outcome := &SignatureVerificationOutcome{
			VerificationResults: []*VerificationResult{},
			VerificationLevel:   verificationLevel,
		}
		err = v.processSignature(ctx, sigBlob, sigManifest, trustPolicy, outcome)
		if err != nil {
			outcome.Error = err
		}
		verificationOutcomes = append(verificationOutcomes, outcome)
	}

	// check whether verification was successful or not
	for _, outcome := range verificationOutcomes {

		// all validations must pass
		if outcome.Error != nil {
			continue
		}

		// artifact digest must match the digest from the signature payload
		payload := &notation.Payload{}
		err := json.Unmarshal(outcome.SignaturePayload.Content, payload)
		if err != nil || !artifactDescriptor.Equal(payload.TargetArtifact) {
			outcome.Error = fmt.Errorf("given digest %q does not match the digest %q present in the digital signature", artifactDigest, payload.TargetArtifact.Digest.String())
			continue
		}
		outcome.SignedAnnotations = payload.TargetArtifact.Annotations

		// signature verification succeeds if there is at least one good signature
		return verificationOutcomes, nil
	}

	return verificationOutcomes, ErrorVerificationFailed{}
}

func (v *Verifier) processSignature(ctx context.Context, sigBlob []byte, sigManifest registry.SignatureManifest, trustPolicy *TrustPolicy, outcome *SignatureVerificationOutcome) error {

	// verify integrity first. notation will always verify integrity no matter what the signing scheme is
<<<<<<< HEAD
	sigPayload, signerInfo, result := v.verifyIntegrity(sigBlob, sigManifest, outcome)
	outcome.SignerInfo = signerInfo
	outcome.SignaturePayload = sigPayload
	outcome.VerificationResults = append(outcome.VerificationResults, result)
	if result.Error != nil {
		return result.Error
=======
	signerInfo, integrityResult := v.verifyIntegrity(sigBlob, sigManifest, outcome)
	outcome.SignerInfo = signerInfo
	outcome.VerificationResults = append(outcome.VerificationResults, integrityResult)
	if integrityResult.Error != nil {
		return integrityResult.Error
>>>>>>> a9fb055b
	}

	// check if we need to verify using a plugin
	var pluginCapabilities []plugin.Capability
	verificationPluginName := outcome.SignerInfo.SignedAttributes.VerificationPlugin
	if verificationPluginName != "" {
		installedPlugin, err := v.PluginManager.Get(ctx, verificationPluginName)
		if err != nil {
			return ErrorVerificationInconclusive{msg: fmt.Sprintf("error while locating the verification plugin %q, make sure the plugin is installed successfully before verifying the signature. error: %s", verificationPluginName, err)}
		}

		// TODO verify the plugin's version is equal to or greater than `outcome.SignerInfo.SignedAttributes.VerificationPluginMinVersion`
		// https://github.com/notaryproject/notation-go/issues/102

		// filter the "verification" capabilities supported by the installed plugin
		for _, capability := range installedPlugin.Capabilities {
			if capability == plugin.CapabilityRevocationCheckVerifier || capability == plugin.CapabilityTrustedIdentityVerifier {
				pluginCapabilities = append(pluginCapabilities, capability)
			}
		}

		if len(pluginCapabilities) == 0 {
			return ErrorVerificationInconclusive{msg: fmt.Sprintf("digital signature requires plugin %q with signature verification capabilities (%q and/or %q) installed", verificationPluginName, plugin.CapabilityTrustedIdentityVerifier, plugin.CapabilityRevocationCheckVerifier)}
		}
	}

	// verify x509 trust store based authenticity
	authenticityResult := v.verifyAuthenticity(trustPolicy, outcome)
	outcome.VerificationResults = append(outcome.VerificationResults, authenticityResult)
	if isCriticalFailure(authenticityResult) {
		return authenticityResult.Error
	}

	// verify x509 trusted identity based authenticity (only if notation needs to perform this verification rather than a plugin)
	if !plugin.CapabilityTrustedIdentityVerifier.In(pluginCapabilities) {
		v.verifyX509TrustedIdentities(trustPolicy, outcome, authenticityResult)
		if isCriticalFailure(authenticityResult) {
			return authenticityResult.Error
		}
	}

	// verify expiry
	expiryResult := v.verifyExpiry(outcome)
	outcome.VerificationResults = append(outcome.VerificationResults, expiryResult)
	if isCriticalFailure(expiryResult) {
		return expiryResult.Error
	}

	// verify authentic timestamp
	authenticTimestampResult := v.verifyAuthenticTimestamp(outcome)
	outcome.VerificationResults = append(outcome.VerificationResults, authenticTimestampResult)
	if isCriticalFailure(authenticTimestampResult) {
		return authenticTimestampResult.Error
	}

	// verify revocation
	// check if we need to bypass the revocation check, since revocation can be skipped using a trust policy or a plugin may override the check
	if outcome.VerificationLevel.VerificationMap[Revocation] != Skipped &&
		!plugin.CapabilityRevocationCheckVerifier.In(pluginCapabilities) {
		// TODO perform X509 revocation check (not in RC1)
		// https://github.com/notaryproject/notation-go/issues/110
	}

	// perform extended verification using verification plugin if present
	if verificationPluginName != "" {
		var capabilitiesToVerify []plugin.VerificationCapability
		for _, pc := range pluginCapabilities {
			// skip the revocation capability if the trust policy is configured to skip it
			if outcome.VerificationLevel.VerificationMap[Revocation] == Skipped && pc == plugin.CapabilityRevocationCheckVerifier {
				continue
			}
			capabilitiesToVerify = append(capabilitiesToVerify, plugin.VerificationCapability(pc))
		}

		if len(capabilitiesToVerify) > 0 {
			response, err := v.executePlugin(ctx, trustPolicy, capabilitiesToVerify, outcome.SignerInfo)
			if err != nil {
				return err
			}
			return v.processPluginResponse(capabilitiesToVerify, response, outcome)
		}
	}

	return nil
}

func (v *Verifier) processPluginResponse(capabilitiesToVerify []plugin.VerificationCapability, response *plugin.VerifySignatureResponse, outcome *SignatureVerificationOutcome) error {
	verificationPluginName := outcome.SignerInfo.SignedAttributes.VerificationPlugin

	// verify all extended critical attributes are processed by the plugin
	for _, attr := range outcome.SignerInfo.SignedAttributes.ExtendedAttributes {
		if attr.Critical {
			if !isPresent(attr.Key, response.ProcessedAttributes) {
				return fmt.Errorf("extended critical attribute %q was not processed by the verification plugin %q (all extended critical attributes must be processed by the verification plugin)", attr.Key, verificationPluginName)
			}
		}
	}

	for _, capability := range capabilitiesToVerify {
		pluginResult := response.VerificationResults[capability]
		if pluginResult == nil {
			// verification result is empty for this capability
			return ErrorVerificationInconclusive{msg: fmt.Sprintf("verification plugin %q failed to verify %q", verificationPluginName, capability)}
		}
		switch capability {
		case plugin.VerificationCapabilityTrustedIdentity:
			if !pluginResult.Success {
				// find the Authenticity VerificationResult that we already created during x509 trust store verification
				var authenticityResult *VerificationResult
				for _, r := range outcome.VerificationResults {
					if r.Type == Authenticity {
						authenticityResult = r
						break
					}
				}

				authenticityResult.Success = false
				authenticityResult.Error = fmt.Errorf("trusted identify verification by plugin %q failed with reason %q", verificationPluginName, pluginResult.Reason)

				if isCriticalFailure(authenticityResult) {
					return authenticityResult.Error
				}
			}
		case plugin.VerificationCapabilityRevocationCheck:
			var revocationResult *VerificationResult
			if !pluginResult.Success {
				revocationResult = &VerificationResult{
					Success: false,
					Error:   fmt.Errorf("revocation check by verification plugin %q failed with reason %q", verificationPluginName, pluginResult.Reason),
					Type:    Revocation,
					Action:  outcome.VerificationLevel.VerificationMap[Revocation],
				}
			} else {
				revocationResult = &VerificationResult{
					Success: true,
					Type:    Revocation,
					Action:  outcome.VerificationLevel.VerificationMap[Revocation],
				}
			}
			outcome.VerificationResults = append(outcome.VerificationResults, revocationResult)
			if isCriticalFailure(revocationResult) {
				return revocationResult.Error
			}
		}
	}

	return nil
}<|MERGE_RESOLUTION|>--- conflicted
+++ resolved
@@ -141,25 +141,17 @@
 func (v *Verifier) processSignature(ctx context.Context, sigBlob []byte, sigManifest registry.SignatureManifest, trustPolicy *TrustPolicy, outcome *SignatureVerificationOutcome) error {
 
 	// verify integrity first. notation will always verify integrity no matter what the signing scheme is
-<<<<<<< HEAD
-	sigPayload, signerInfo, result := v.verifyIntegrity(sigBlob, sigManifest, outcome)
+	sigPayload, signerInfo, integrityResult := v.verifyIntegrity(sigBlob, sigManifest, outcome)
 	outcome.SignerInfo = signerInfo
 	outcome.SignaturePayload = sigPayload
-	outcome.VerificationResults = append(outcome.VerificationResults, result)
-	if result.Error != nil {
-		return result.Error
-=======
-	signerInfo, integrityResult := v.verifyIntegrity(sigBlob, sigManifest, outcome)
-	outcome.SignerInfo = signerInfo
 	outcome.VerificationResults = append(outcome.VerificationResults, integrityResult)
 	if integrityResult.Error != nil {
 		return integrityResult.Error
->>>>>>> a9fb055b
 	}
 
 	// check if we need to verify using a plugin
 	var pluginCapabilities []plugin.Capability
-	verificationPluginName := outcome.SignerInfo.SignedAttributes.VerificationPlugin
+	verificationPluginName := GetVerificationPlugin(outcome.SignerInfo)
 	if verificationPluginName != "" {
 		installedPlugin, err := v.PluginManager.Get(ctx, verificationPluginName)
 		if err != nil {
@@ -230,7 +222,7 @@
 		}
 
 		if len(capabilitiesToVerify) > 0 {
-			response, err := v.executePlugin(ctx, trustPolicy, capabilitiesToVerify, outcome.SignerInfo)
+			response, err := v.executePlugin(ctx, trustPolicy, capabilitiesToVerify, outcome.SignerInfo, outcome.SignaturePayload)
 			if err != nil {
 				return err
 			}
@@ -242,7 +234,7 @@
 }
 
 func (v *Verifier) processPluginResponse(capabilitiesToVerify []plugin.VerificationCapability, response *plugin.VerifySignatureResponse, outcome *SignatureVerificationOutcome) error {
-	verificationPluginName := outcome.SignerInfo.SignedAttributes.VerificationPlugin
+	verificationPluginName := GetVerificationPlugin(outcome.SignerInfo)
 
 	// verify all extended critical attributes are processed by the plugin
 	for _, attr := range outcome.SignerInfo.SignedAttributes.ExtendedAttributes {
