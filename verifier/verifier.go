--- conflicted
+++ resolved
@@ -45,11 +45,8 @@
 	"github.com/notaryproject/notation-go/verifier/trustpolicy"
 	"github.com/notaryproject/notation-go/verifier/truststore"
 	pluginframework "github.com/notaryproject/notation-plugin-framework-go/plugin"
-<<<<<<< HEAD
 	"github.com/notaryproject/tspclient-go"
-=======
 	"github.com/opencontainers/go-digest"
->>>>>>> a1825db1
 	ocispec "github.com/opencontainers/image-spec/specs-go/v1"
 )
 
@@ -199,13 +196,13 @@
 	logger := log.GetLogger(ctx)
 	logger.Debugf("Verify signature of media type %v", opts.SignatureMediaType)
 	if v.blobTrustPolicyDoc == nil {
-		return nil,  errors.New("blobTrustPolicyDoc is nil")
+		return nil, errors.New("blobTrustPolicyDoc is nil")
 	}
 
 	var trustPolicy *trustpolicy.BlobTrustPolicy
 	var err error
 	if opts.TrustPolicyName == "" {
-		trustPolicy, err = v.blobTrustPolicyDoc.GetGlobalTrustPolicy();
+		trustPolicy, err = v.blobTrustPolicyDoc.GetGlobalTrustPolicy()
 	} else {
 		trustPolicy, err = v.blobTrustPolicyDoc.GetApplicableTrustPolicy(opts.TrustPolicyName)
 	}
@@ -225,7 +222,7 @@
 		logger.Debug("Skipping signature verification")
 		return outcome, nil
 	}
-	err = v.processSignature(ctx, signature, opts.SignatureMediaType, trustPolicy.Name, trustPolicy.TrustedIdentities, trustPolicy.TrustStores, opts.PluginConfig, outcome)
+	err = v.processSignature(ctx, signature, opts.SignatureMediaType, trustPolicy.Name, trustPolicy.TrustedIdentities, trustPolicy.TrustStores, trustPolicy.SignatureVerification, opts.PluginConfig, outcome)
 	if err != nil {
 		outcome.Error = err
 		return outcome, err
@@ -287,7 +284,7 @@
 
 	logger.Debugf("Verify signature against artifact %v referenced as %s in signature media type %v", desc.Digest, artifactRef, envelopeMediaType)
 	if v.ociTrustPolicyDoc == nil {
-		return nil,  errors.New("ociTrustPolicyDoc is nil")
+		return nil, errors.New("ociTrustPolicyDoc is nil")
 	}
 
 	trustPolicy, err := v.ociTrustPolicyDoc.GetApplicableTrustPolicy(artifactRef)
@@ -308,7 +305,7 @@
 		logger.Debug("Skipping signature verification")
 		return outcome, nil
 	}
-	err = v.processSignature(ctx, signature, envelopeMediaType, trustPolicy.Name, trustPolicy.TrustedIdentities, trustPolicy.TrustStores, pluginConfig, outcome)
+	err = v.processSignature(ctx, signature, envelopeMediaType, trustPolicy.Name, trustPolicy.TrustedIdentities, trustPolicy.TrustStores, trustPolicy.SignatureVerification, pluginConfig, outcome)
 
 	if err != nil {
 		outcome.Error = err
@@ -339,7 +336,7 @@
 	return outcome, outcome.Error
 }
 
-func (v *verifier) processSignature(ctx context.Context, sigBlob []byte, envelopeMediaType, policyName string, trustedIdentities, trustStores []string, pluginConfig map[string]string, outcome *notation.VerificationOutcome) error {
+func (v *verifier) processSignature(ctx context.Context, sigBlob []byte, envelopeMediaType, policyName string, trustedIdentities, trustStores []string, signatureVerification trustpolicy.SignatureVerification, pluginConfig map[string]string, outcome *notation.VerificationOutcome) error {
 	logger := log.GetLogger(ctx)
 
 	// verify integrity first. notation will always verify integrity no matter
@@ -450,7 +447,7 @@
 
 	// verify authentic timestamp
 	logger.Debug("Validating authentic timestamp")
-	authenticTimestampResult := verifyAuthenticTimestamp(ctx, trustPolicy, v.trustStore, outcome)
+	authenticTimestampResult := verifyAuthenticTimestamp(ctx, policyName, trustStores, signatureVerification, v.trustStore, outcome)
 	outcome.VerificationResults = append(outcome.VerificationResults, authenticTimestampResult)
 	logVerificationResult(logger, authenticTimestampResult)
 	if isCriticalFailure(authenticTimestampResult) {
@@ -667,7 +664,7 @@
 	}
 }
 
-func verifyAuthenticTimestamp(ctx context.Context, trustPolicy *trustpolicy.TrustPolicy, x509TrustStore truststore.X509TrustStore, outcome *notation.VerificationOutcome) *notation.ValidationResult {
+func verifyAuthenticTimestamp(ctx context.Context, policyName string, trustStores []string, signatureVerification trustpolicy.SignatureVerification, x509TrustStore truststore.X509TrustStore, outcome *notation.VerificationOutcome) *notation.ValidationResult {
 	logger := log.GetLogger(ctx)
 
 	// under signing scheme notary.x509
@@ -677,7 +674,7 @@
 		timeStampLowerLimit := time.Now()
 		timeStampUpperLimit := timeStampLowerLimit
 		// check if tsa trust store is configured in trust policy
-		tsaEnabled, err := isTSATrustStoreInPolicy(trustPolicy)
+		tsaEnabled, err := isTSATrustStoreInPolicy(policyName, trustStores)
 		if err != nil {
 			return &notation.ValidationResult{
 				Error:  fmt.Errorf("failed to check tsa trust store configuration in turst policy with error: %w", err),
@@ -691,7 +688,7 @@
 		}
 		// check based on 'verifyTimestamp' field
 		if performTimestampVerification &&
-			trustPolicy.SignatureVerification.VerifyTimestamp == trustpolicy.OptionAfterCertExpiry {
+			signatureVerification.VerifyTimestamp == trustpolicy.OptionAfterCertExpiry {
 			// check if signing cert chain has expired
 			var expired bool
 			for _, cert := range signerInfo.CertificateChain {
@@ -758,7 +755,7 @@
 				Action: outcome.VerificationLevel.Enforcement[trustpolicy.TypeAuthenticTimestamp],
 			}
 		}
-		trustTSACerts, err := loadX509TSATrustStores(ctx, outcome.EnvelopeContent.SignerInfo.SignedAttributes.SigningScheme, trustPolicy, x509TrustStore)
+		trustTSACerts, err := loadX509TSATrustStores(ctx, outcome.EnvelopeContent.SignerInfo.SignedAttributes.SigningScheme, policyName, trustStores, x509TrustStore)
 		if err != nil {
 			return &notation.ValidationResult{
 				Error:  fmt.Errorf("failed to load tsa trust store with error: %w", err),
@@ -809,7 +806,7 @@
 		timeStampLowerLimit = ts.Add(-accuracy)
 		timeStampUpperLimit = ts.Add(accuracy)
 		// 4. Perform the timestamping certificate chain revocation check
-		if !trustPolicy.SignatureVerification.SkipTimestampRevocationCheck {
+		if !signatureVerification.SkipTimestampRevocationCheck {
 			logger.Info("Checking timestamping certificate chain revocation...")
 			certResults, err := revocation.ValidateTimestampCertChain(tsaCertChain, timeStampUpperLimit, &http.Client{Timeout: 5 * time.Second})
 			if err != nil {
