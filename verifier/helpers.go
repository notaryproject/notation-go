--- conflicted
+++ resolved
@@ -57,35 +57,7 @@
 	default:
 		return nil, truststore.TrustStoreError{Msg: fmt.Sprintf("error while loading the trust store, unrecognized signing scheme %q", scheme)}
 	}
-<<<<<<< HEAD
-	return loadX509TrustStoresWithType(ctx, typeToLoad, policy, x509TrustStore)
-=======
-
-	processedStoreSet := set.New[string]()
-	var certificates []*x509.Certificate
-	for _, trustStore := range trustStores {
-		if processedStoreSet.Contains(trustStore) {
-			// we loaded this trust store already
-			continue
-		}
-
-		storeType, name, found := strings.Cut(trustStore, ":")
-		if !found {
-			return nil, truststore.TrustStoreError{Msg: fmt.Sprintf("error while loading the trust store, trust policy statement %q is missing separator in trust store value %q. The required format is <TrustStoreType>:<TrustStoreName>", policyName, trustStore)}
-		}
-		if typeToLoad != truststore.Type(storeType) {
-			continue
-		}
-
-		certs, err := x509TrustStore.GetCertificates(ctx, typeToLoad, name)
-		if err != nil {
-			return nil, err
-		}
-		certificates = append(certificates, certs...)
-		processedStoreSet.Add(trustStore)
-	}
-	return certificates, nil
->>>>>>> a1825db1
+	return loadX509TrustStoresWithType(ctx, typeToLoad, policyName, trustStores, x509TrustStore)
 }
 
 // isCriticalFailure checks whether a VerificationResult fails the entire
@@ -159,7 +131,7 @@
 	return version, nil
 }
 
-func loadX509TSATrustStores(ctx context.Context, scheme signature.SigningScheme, policy *trustpolicy.TrustPolicy, x509TrustStore truststore.X509TrustStore) ([]*x509.Certificate, error) {
+func loadX509TSATrustStores(ctx context.Context, scheme signature.SigningScheme, policyName string, trustStores []string, x509TrustStore truststore.X509TrustStore) ([]*x509.Certificate, error) {
 	var typeToLoad truststore.Type
 	switch scheme {
 	case signature.SigningSchemeX509:
@@ -167,13 +139,13 @@
 	default:
 		return nil, truststore.TrustStoreError{Msg: fmt.Sprintf("error while loading the TSA trust store, signing scheme must be notary.x509, but got %s", scheme)}
 	}
-	return loadX509TrustStoresWithType(ctx, typeToLoad, policy, x509TrustStore)
+	return loadX509TrustStoresWithType(ctx, typeToLoad, policyName, trustStores, x509TrustStore)
 }
 
-func loadX509TrustStoresWithType(ctx context.Context, trustStoreType truststore.Type, policy *trustpolicy.TrustPolicy, x509TrustStore truststore.X509TrustStore) ([]*x509.Certificate, error) {
+func loadX509TrustStoresWithType(ctx context.Context, trustStoreType truststore.Type, policyName string, trustStores []string, x509TrustStore truststore.X509TrustStore) ([]*x509.Certificate, error) {
 	processedStoreSet := set.New[string]()
 	var certificates []*x509.Certificate
-	for _, trustStore := range policy.TrustStores {
+	for _, trustStore := range trustStores {
 		if processedStoreSet.Contains(trustStore) {
 			// we loaded this trust store already
 			continue
@@ -181,7 +153,7 @@
 
 		storeType, name, found := strings.Cut(trustStore, ":")
 		if !found {
-			return nil, truststore.TrustStoreError{Msg: fmt.Sprintf("error while loading the trust store, trust policy statement %q is missing separator in trust store value %q. The required format is <TrustStoreType>:<TrustStoreName>", policy.Name, trustStore)}
+			return nil, truststore.TrustStoreError{Msg: fmt.Sprintf("error while loading the trust store, trust policy statement %q is missing separator in trust store value %q. The required format is <TrustStoreType>:<TrustStoreName>", policyName, trustStore)}
 		}
 		if trustStoreType != truststore.Type(storeType) {
 			continue
@@ -199,11 +171,11 @@
 
 // isTSATrustStoreInPolicy checks if tsa trust store is configured in
 // trust policy
-func isTSATrustStoreInPolicy(policy *trustpolicy.TrustPolicy) (bool, error) {
-	for _, trustStore := range policy.TrustStores {
+func isTSATrustStoreInPolicy(policyName string, trustStores []string) (bool, error) {
+	for _, trustStore := range trustStores {
 		storeType, _, found := strings.Cut(trustStore, ":")
 		if !found {
-			return false, truststore.TrustStoreError{Msg: fmt.Sprintf("invalid trust policy statement: %q is missing separator in trust store value %q. The required format is <TrustStoreType>:<TrustStoreName>", policy.Name, trustStore)}
+			return false, truststore.TrustStoreError{Msg: fmt.Sprintf("invalid trust policy statement: %q is missing separator in trust store value %q. The required format is <TrustStoreType>:<TrustStoreName>", policyName, trustStore)}
 		}
 		if truststore.Type(storeType) == truststore.TypeTSA {
 			return true, nil
