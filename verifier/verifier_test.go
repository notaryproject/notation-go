package verifier

import (
	"context"
	"errors"
	"fmt"
	"path/filepath"
	"strconv"
	"testing"

	"github.com/notaryproject/notation-core-go/signature"
	corex509 "github.com/notaryproject/notation-core-go/x509"
	"github.com/notaryproject/notation-go"
	"github.com/notaryproject/notation-go/dir"
	"github.com/notaryproject/notation-go/internal/mock"
	"github.com/notaryproject/notation-go/plugin/proto"
	"github.com/notaryproject/notation-go/verifier/trustpolicy"
	"github.com/notaryproject/notation-go/verifier/truststore"
	ocispec "github.com/opencontainers/image-spec/specs-go/v1"

	_ "github.com/notaryproject/notation-core-go/signature/cose"
	_ "github.com/notaryproject/notation-core-go/signature/jws"
)

func verifyResult(outcome *notation.VerificationOutcome, expectedResult notation.ValidationResult, expectedErr error, t *testing.T) {
	var actualResult *notation.ValidationResult
	for _, r := range outcome.VerificationResults {
		if r.Type == expectedResult.Type {
			if actualResult == nil {
				actualResult = r
			} else {
				t.Fatalf("expected only one VerificatiionResult for %q but found one more. first: %+v second: %+v", r.Type, actualResult, r)
			}
		}
	}

	if actualResult == nil ||
		(expectedResult.Error != nil && expectedResult.Error.Error() != actualResult.Error.Error()) ||
		expectedResult.Action != actualResult.Action {
		t.Fatalf("assertion failed. expected : %+v got : %+v", expectedResult, actualResult)
	}

	if expectedResult.Action == trustpolicy.ActionEnforce && expectedErr != nil && outcome.Error.Error() != expectedErr.Error() {
		t.Fatalf("assertion failed. expected : %v got : %v", expectedErr, outcome.Error)
	}
}

func TestNewVerifier_Error(t *testing.T) {
	policyDocument := dummyPolicyDocument()
	_, err := New(&policyDocument, nil, nil)
	expectedErr := errors.New("trustPolicy or trustStore cannot be nil")
	if err == nil || err.Error() != expectedErr.Error() {
		t.Fatalf("TestNewVerifier_Error expected error %v, got %v", expectedErr, err)
	}
}

func TestInvalidArtifactUriValidations(t *testing.T) {
	policyDocument := dummyPolicyDocument()
	verifier := verifier{
		trustPolicyDoc: &policyDocument,
		pluginManager:  mock.PluginManager{},
	}

	tests := []struct {
		uri     string
		wantErr bool
	}{
		{"", true},
		{"invaliduri", true},
		{"domain.com/repository@sha256:", true},
		{"domain.com/repository@sha256", true},
		{"domain.com/repository@", true},
		{"domain.com/repository", true},
		{"domain.com/repositorysha256:digest", true},
		{"domain.com/repositorysha256digest", true},
		{"repository@sha256:digest", true},
	}
	for i, tt := range tests {
		t.Run(strconv.Itoa(i), func(t *testing.T) {
			opts := notation.VerifyOptions{ArtifactReference: tt.uri}
			_, err := verifier.Verify(context.Background(), ocispec.Descriptor{}, []byte{}, opts)
			if err != nil != tt.wantErr {
				t.Fatalf("TestInvalidArtifactUriValidations expected error for %q", tt.uri)
			}
		})
	}
}

func TestErrorNoApplicableTrustPolicy_Error(t *testing.T) {
	policyDocument := dummyPolicyDocument()
	verifier := verifier{
		trustPolicyDoc: &policyDocument,
		pluginManager:  mock.PluginManager{},
	}
	opts := notation.VerifyOptions{ArtifactReference: "non-existent-domain.com/repo@sha256:73c803930ea3ba1e54bc25c2bdc53edd0284c62ed651fe7b00369da519a3c333"}
	_, err := verifier.Verify(context.Background(), ocispec.Descriptor{}, []byte{}, opts)
	if !errors.Is(err, notation.ErrorNoApplicableTrustPolicy{Msg: "artifact \"non-existent-domain.com/repo@sha256:73c803930ea3ba1e54bc25c2bdc53edd0284c62ed651fe7b00369da519a3c333\" has no applicable trust policy"}) {
		t.Fatalf("no applicable trust policy must throw error")
	}
}

func TestNotationVerificationCombinations(t *testing.T) {
	assertNotationVerification(t, signature.SigningSchemeX509)
	assertNotationVerification(t, signature.SigningSchemeX509SigningAuthority)
}

func assertNotationVerification(t *testing.T, scheme signature.SigningScheme) {
	var validSigEnv []byte
	var invalidSigEnv []byte
	var expiredSigEnv []byte

	if scheme == signature.SigningSchemeX509 {
		validSigEnv = mock.MockCaValidSigEnv
		invalidSigEnv = mock.MockCaInvalidSigEnv
		expiredSigEnv = mock.MockCaExpiredSigEnv
	} else if scheme == signature.SigningSchemeX509SigningAuthority {
		validSigEnv = mock.MockSaValidSigEnv
		invalidSigEnv = mock.MockSaInvalidSigEnv
		expiredSigEnv = mock.MockSaExpiredSigEnv
	}

	type testCase struct {
		signatureBlob     []byte
		verificationType  trustpolicy.ValidationType
		verificationLevel *trustpolicy.VerificationLevel
		policyDocument    trustpolicy.Document
		opts              notation.VerifyOptions
		expectedErr       error
	}

	var testCases []testCase
	verificationLevels := []*trustpolicy.VerificationLevel{trustpolicy.LevelStrict, trustpolicy.LevelPermissive, trustpolicy.LevelAudit}

	// Unsupported Signature Envelope
	for _, level := range verificationLevels {
		policyDocument := dummyPolicyDocument()
		expectedErr := fmt.Errorf("unable to parse the digital signature, error : signature envelope format with media type \"application/unsupported+json\" is not supported")
		testCases = append(testCases, testCase{
			verificationType:  trustpolicy.TypeIntegrity,
			verificationLevel: level,
			policyDocument:    policyDocument,
			opts:              notation.VerifyOptions{ArtifactReference: mock.SampleArtifactUri, SignatureMediaType: "application/unsupported+json"},
			expectedErr:       expectedErr,
		})
	}

	// Integrity Success
	for _, level := range verificationLevels {
		policyDocument := dummyPolicyDocument()
		testCases = append(testCases, testCase{
			signatureBlob:     validSigEnv,
			verificationType:  trustpolicy.TypeIntegrity,
			verificationLevel: level,
			policyDocument:    policyDocument,
			opts:              notation.VerifyOptions{ArtifactReference: mock.SampleArtifactUri, SignatureMediaType: "application/jose+json"},
		})
	}

	// Integrity Failure
	for _, level := range verificationLevels {
		policyDocument := dummyPolicyDocument()
		expectedErr := fmt.Errorf("signature is invalid. Error: illegal base64 data at input byte 242")
		testCases = append(testCases, testCase{
			signatureBlob:     invalidSigEnv,
			verificationType:  trustpolicy.TypeIntegrity,
			verificationLevel: level,
			policyDocument:    policyDocument,
			opts:              notation.VerifyOptions{ArtifactReference: mock.SampleArtifactUri, SignatureMediaType: "application/jose+json"},
			expectedErr:       expectedErr,
		})
	}

	// Authenticity Success
	for _, level := range verificationLevels {
		policyDocument := dummyPolicyDocument() // trust store is configured with the root certificate of the signature by default
		testCases = append(testCases, testCase{
			signatureBlob:     validSigEnv,
			verificationType:  trustpolicy.TypeAuthenticity,
			verificationLevel: level,
			policyDocument:    policyDocument,
			opts:              notation.VerifyOptions{ArtifactReference: mock.SampleArtifactUri, SignatureMediaType: "application/jose+json"},
		})
	}

	// Authenticity Failure
	for _, level := range verificationLevels {
		policyDocument := dummyPolicyDocument()
		policyDocument.TrustPolicies[0].TrustStores = []string{"ca:valid-trust-store-2", "signingAuthority:valid-trust-store-2"} // trust store is not configured with the root certificate of the signature
		expectedErr := fmt.Errorf("signature is not produced by a trusted signer")
		testCases = append(testCases, testCase{
			signatureBlob:     validSigEnv,
			verificationType:  trustpolicy.TypeAuthenticity,
			verificationLevel: level,
			policyDocument:    policyDocument,
			opts:              notation.VerifyOptions{ArtifactReference: mock.SampleArtifactUri, SignatureMediaType: "application/jose+json"},
			expectedErr:       expectedErr,
		})
	}

	// Authenticity Failure with trust store missing separator
	for _, level := range verificationLevels {
		policyDocument := dummyPolicyDocument()
		policyDocument.TrustPolicies[0].TrustStores = []string{"ca:valid-trust-store-2", "signingAuthority"}
		expectedErr := fmt.Errorf("error while loading the trust store, trust policy statement \"test-statement-name\" is missing separator in trust store value \"signingAuthority\". The required format is <TrustStoreType>:<TrustStoreName>")
		testCases = append(testCases, testCase{
			signatureBlob:     validSigEnv,
			verificationType:  trustpolicy.TypeAuthenticity,
			verificationLevel: level,
			policyDocument:    policyDocument,
			opts:              notation.VerifyOptions{ArtifactReference: mock.SampleArtifactUri, SignatureMediaType: "application/jose+json"},
			expectedErr:       expectedErr,
		})
	}

	// TrustedIdentity Failure
	for _, level := range verificationLevels {
		policyDocument := dummyPolicyDocument()
		policyDocument.TrustPolicies[0].TrustedIdentities = []string{"x509.subject:CN=LOL,O=DummyOrg,L=Hyderabad,ST=TG,C=IN"} // configure policy to not trust "CN=Notation Test Leaf Cert,O=Notary,L=Seattle,ST=WA,C=US" which is the subject of the signature's signing certificate
		expectedErr := fmt.Errorf("signing certificate from the digital signature does not match the X.509 trusted identities [map[\"C\":\"IN\" \"CN\":\"LOL\" \"L\":\"Hyderabad\" \"O\":\"DummyOrg\" \"ST\":\"TG\"]] defined in the trust policy \"test-statement-name\"")
		testCases = append(testCases, testCase{
			signatureBlob:     validSigEnv,
			verificationType:  trustpolicy.TypeAuthenticity,
			verificationLevel: level,
			policyDocument:    policyDocument,
			opts:              notation.VerifyOptions{ArtifactReference: mock.SampleArtifactUri, SignatureMediaType: "application/jose+json"},
			expectedErr:       expectedErr,
		})
	}

	// TrustedIdentity Failure without separator
	for _, level := range verificationLevels {
		policyDocument := dummyPolicyDocument()
		policyDocument.TrustPolicies[0].TrustedIdentities = []string{"x509.subject"}
		expectedErr := fmt.Errorf("trust policy statement \"test-statement-name\" has trusted identity \"x509.subject\" missing separator")
		testCases = append(testCases, testCase{
			signatureBlob:     validSigEnv,
			verificationType:  trustpolicy.TypeAuthenticity,
			verificationLevel: level,
			policyDocument:    policyDocument,
			opts:              notation.VerifyOptions{ArtifactReference: mock.SampleArtifactUri, SignatureMediaType: "application/jose+json"},
			expectedErr:       expectedErr,
		})
	}

	// TrustedIdentity Failure with empty value
	for _, level := range verificationLevels {
		policyDocument := dummyPolicyDocument()
		policyDocument.TrustPolicies[0].TrustedIdentities = []string{"x509.subject:"}
		expectedErr := fmt.Errorf("trust policy statement \"test-statement-name\" has trusted identity \"x509.subject:\" without an identity value")
		testCases = append(testCases, testCase{
			signatureBlob:     validSigEnv,
			verificationType:  trustpolicy.TypeAuthenticity,
			verificationLevel: level,
			policyDocument:    policyDocument,
			opts:              notation.VerifyOptions{ArtifactReference: mock.SampleArtifactUri, SignatureMediaType: "application/jose+json"},
			expectedErr:       expectedErr,
		})
	}

	// Expiry Success
	for _, level := range verificationLevels {
		policyDocument := dummyPolicyDocument()
		testCases = append(testCases, testCase{
			signatureBlob:     validSigEnv,
			verificationType:  trustpolicy.TypeExpiry,
			verificationLevel: level,
			policyDocument:    policyDocument,
			opts:              notation.VerifyOptions{ArtifactReference: mock.SampleArtifactUri, SignatureMediaType: "application/jose+json"},
		})
	}

	// Expiry Failure
	for _, level := range verificationLevels {
		policyDocument := dummyPolicyDocument()
		expectedErr := fmt.Errorf("digital signature has expired on \"Fri, 29 Jul 2022 23:59:00 +0000\"")
		testCases = append(testCases, testCase{
			signatureBlob:     expiredSigEnv,
			verificationType:  trustpolicy.TypeExpiry,
			verificationLevel: level,
			policyDocument:    policyDocument,
			opts:              notation.VerifyOptions{ArtifactReference: mock.SampleArtifactUri, SignatureMediaType: "application/jose+json"},
			expectedErr:       expectedErr,
		})
	}

	for i, tt := range testCases {
		t.Run(strconv.Itoa(i), func(t *testing.T) {
			tt.policyDocument.TrustPolicies[0].SignatureVerification.VerificationLevel = tt.verificationLevel.Name
			expectedResult := notation.ValidationResult{
				Type:   tt.verificationType,
				Action: tt.verificationLevel.Enforcement[tt.verificationType],
				Error:  tt.expectedErr,
			}

			dir.UserConfigDir = "testdata"

			pluginManager := mock.PluginManager{}
			pluginManager.GetPluginError = errors.New("plugin should not be invoked when verification plugin is not specified in the signature")
			pluginManager.PluginRunnerLoadError = errors.New("plugin should not be invoked when verification plugin is not specified in the signature")

			verifier := verifier{
				trustPolicyDoc: &tt.policyDocument,
				trustStore:     truststore.NewX509TrustStore(dir.ConfigFS()),
				pluginManager:  pluginManager,
			}
			outcome, _ := verifier.Verify(context.Background(), ocispec.Descriptor{}, tt.signatureBlob, tt.opts)
			verifyResult(outcome, expectedResult, tt.expectedErr, t)
		})
	}
}

func TestVerificationPluginInteractions(t *testing.T) {
	assertPluginVerification(signature.SigningSchemeX509, t)
	assertPluginVerification(signature.SigningSchemeX509SigningAuthority, t)
}

func assertPluginVerification(scheme signature.SigningScheme, t *testing.T) {
	var pluginSigEnv []byte
	if scheme == signature.SigningSchemeX509 {
		pluginSigEnv = mock.MockCaPluginSigEnv
	} else if scheme == signature.SigningSchemeX509SigningAuthority {
		pluginSigEnv = mock.MockSaPluginSigEnv
	}

	policyDocument := dummyPolicyDocument()
	dir.UserConfigDir = "testdata"
	x509TrustStore := truststore.NewX509TrustStore(dir.ConfigFS())

	// verification plugin is not installed
	pluginManager := mock.PluginManager{}
	pluginManager.GetPluginError = errors.New("plugin not found")

	v := verifier{
		trustPolicyDoc: &policyDocument,
		trustStore:     x509TrustStore,
		pluginManager:  pluginManager,
	}
	opts := notation.VerifyOptions{ArtifactReference: mock.SampleArtifactUri, SignatureMediaType: "application/jose+json"}
	outcome, err := v.Verify(context.Background(), ocispec.Descriptor{}, pluginSigEnv, opts)
	if err == nil || outcome.Error == nil || outcome.Error.Error() != "error while locating the verification plugin \"plugin-name\", make sure the plugin is installed successfully before verifying the signature. error: plugin not found" {
		t.Fatalf("verification should fail if the verification plugin is not found")
	}

	// plugin is installed but without verification capabilities
	pluginManager = mock.PluginManager{}
	pluginManager.PluginCapabilities = []proto.Capability{proto.CapabilitySignatureGenerator}

	v = verifier{
		trustPolicyDoc: &policyDocument,
		trustStore:     x509TrustStore,
		pluginManager:  pluginManager,
	}
	opts = notation.VerifyOptions{ArtifactReference: mock.SampleArtifactUri, SignatureMediaType: "application/jose+json"}
	outcome, err = v.Verify(context.Background(), ocispec.Descriptor{}, pluginSigEnv, opts)
	if err == nil || outcome.Error == nil || outcome.Error.Error() != "digital signature requires plugin \"plugin-name\" with signature verification capabilities (\"SIGNATURE_VERIFIER.TRUSTED_IDENTITY\" and/or \"SIGNATURE_VERIFIER.REVOCATION_CHECK\") installed" {
		t.Fatalf("verification should fail if the verification plugin is not found")
	}

	// plugin interactions with trusted identity verification success
	pluginManager = mock.PluginManager{}
	pluginManager.PluginCapabilities = []proto.Capability{proto.CapabilityTrustedIdentityVerifier}
	pluginManager.PluginRunnerExecuteResponse = &proto.VerifySignatureResponse{
		VerificationResults: map[proto.Capability]*proto.VerificationResult{
			proto.CapabilityTrustedIdentityVerifier: {
				Success: true,
			},
		},
		ProcessedAttributes: []interface{}{mock.PluginExtendedCriticalAttribute.Key},
	}

	v = verifier{
		trustPolicyDoc: &policyDocument,
		trustStore:     x509TrustStore,
		pluginManager:  pluginManager,
	}
	opts = notation.VerifyOptions{ArtifactReference: mock.SampleArtifactUri, SignatureMediaType: "application/jose+json"}
	outcome, err = v.Verify(context.Background(), mock.ImageDescriptor, pluginSigEnv, opts)
	if err != nil || outcome.Error != nil {
		t.Fatalf("verification should succeed when the verification plugin succeeds for trusted identity verification. error : %v", outcome.Error)
	}

	// plugin interactions with trusted identity verification failure
	pluginManager = mock.PluginManager{}
	pluginManager.PluginCapabilities = []proto.Capability{proto.CapabilityTrustedIdentityVerifier}
	pluginManager.PluginRunnerExecuteResponse = &proto.VerifySignatureResponse{
		VerificationResults: map[proto.Capability]*proto.VerificationResult{
			proto.CapabilityTrustedIdentityVerifier: {
				Success: false,
				Reason:  "i feel like failing today",
			},
		},
		ProcessedAttributes: []interface{}{mock.PluginExtendedCriticalAttribute.Key},
	}

	v = verifier{
		trustPolicyDoc: &policyDocument,
		trustStore:     x509TrustStore,
		pluginManager:  pluginManager,
	}
	opts = notation.VerifyOptions{ArtifactReference: mock.SampleArtifactUri, SignatureMediaType: "application/jose+json"}
	outcome, err = v.Verify(context.Background(), ocispec.Descriptor{}, pluginSigEnv, opts)
	if err == nil || outcome.Error == nil || outcome.Error.Error() != "trusted identify verification by plugin \"plugin-name\" failed with reason \"i feel like failing today\"" {
		t.Fatalf("verification should fail when the verification plugin fails for trusted identity verification. error : %v", outcome.Error)
	}

	// plugin interactions with revocation verification success
	pluginManager = mock.PluginManager{}
	pluginManager.PluginCapabilities = []proto.Capability{proto.CapabilityRevocationCheckVerifier}
	pluginManager.PluginRunnerExecuteResponse = &proto.VerifySignatureResponse{
		VerificationResults: map[proto.Capability]*proto.VerificationResult{
			proto.CapabilityRevocationCheckVerifier: {
				Success: true,
			},
		},
		ProcessedAttributes: []interface{}{mock.PluginExtendedCriticalAttribute.Key},
	}

	v = verifier{
		trustPolicyDoc: &policyDocument,
		trustStore:     x509TrustStore,
		pluginManager:  pluginManager,
	}
	opts = notation.VerifyOptions{ArtifactReference: mock.SampleArtifactUri, SignatureMediaType: "application/jose+json"}
	outcome, err = v.Verify(context.Background(), mock.ImageDescriptor, pluginSigEnv, opts)
	if err != nil || outcome.Error != nil {
		t.Fatalf("verification should succeed when the verification plugin succeeds for revocation verification. error : %v", outcome.Error)
	}

	// plugin interactions with trusted revocation failure
	pluginManager = mock.PluginManager{}
	pluginManager.PluginCapabilities = []proto.Capability{proto.CapabilityRevocationCheckVerifier}
	pluginManager.PluginRunnerExecuteResponse = &proto.VerifySignatureResponse{
		VerificationResults: map[proto.Capability]*proto.VerificationResult{
			proto.CapabilityRevocationCheckVerifier: {
				Success: false,
				Reason:  "i feel like failing today",
			},
		},
		ProcessedAttributes: []interface{}{mock.PluginExtendedCriticalAttribute.Key},
	}

	v = verifier{
		trustPolicyDoc: &policyDocument,
		trustStore:     x509TrustStore,
		pluginManager:  pluginManager,
	}
	opts = notation.VerifyOptions{ArtifactReference: mock.SampleArtifactUri, SignatureMediaType: "application/jose+json"}
	outcome, err = v.Verify(context.Background(), ocispec.Descriptor{}, pluginSigEnv, opts)
	if err == nil || outcome.Error == nil || outcome.Error.Error() != "revocation check by verification plugin \"plugin-name\" failed with reason \"i feel like failing today\"" {
		t.Fatalf("verification should fail when the verification plugin fails for revocation check verification. error : %v", outcome.Error)
	}

	// plugin interactions with both trusted identity & revocation verification
	pluginManager = mock.PluginManager{}
	pluginManager.PluginCapabilities = []proto.Capability{proto.CapabilityRevocationCheckVerifier, proto.CapabilityTrustedIdentityVerifier}
	pluginManager.PluginRunnerExecuteResponse = &proto.VerifySignatureResponse{
		VerificationResults: map[proto.Capability]*proto.VerificationResult{
			proto.CapabilityRevocationCheckVerifier: {
				Success: true,
			},
			proto.CapabilityTrustedIdentityVerifier: {
				Success: true,
			},
		},
		ProcessedAttributes: []interface{}{mock.PluginExtendedCriticalAttribute.Key},
	}

	v = verifier{
		trustPolicyDoc: &policyDocument,
		trustStore:     x509TrustStore,
		pluginManager:  pluginManager,
	}
	opts = notation.VerifyOptions{ArtifactReference: mock.SampleArtifactUri, SignatureMediaType: "application/jose+json"}
	outcome, err = v.Verify(context.Background(), mock.ImageDescriptor, pluginSigEnv, opts)
	if err != nil || outcome.Error != nil {
		t.Fatalf("verification should succeed when the verification plugin succeeds for both trusted identity and revocation check verifications. error : %v", outcome.Error)
	}

	// plugin interactions with skipped revocation
	policyDocument.TrustPolicies[0].SignatureVerification.Override = map[trustpolicy.ValidationType]trustpolicy.ValidationAction{trustpolicy.TypeRevocation: trustpolicy.ActionSkip}
	pluginManager = mock.PluginManager{}
	pluginManager.PluginCapabilities = []proto.Capability{proto.CapabilityRevocationCheckVerifier}
	pluginManager.PluginRunnerExecuteError = errors.New("revocation plugin should not be invoked when the trust policy skips revocation check")

	v = verifier{
		trustPolicyDoc: &policyDocument,
		trustStore:     x509TrustStore,
		pluginManager:  pluginManager,
	}
	opts = notation.VerifyOptions{ArtifactReference: mock.SampleArtifactUri, SignatureMediaType: "application/jose+json"}
	trustPolicy, err := (&policyDocument).GetApplicableTrustPolicy(opts.ArtifactReference)
	if err != nil {
		t.Fatalf("cannot get trustPolicy")
	}
	verificationLevel, _ := trustPolicy.SignatureVerification.GetVerificationLevel()
	outcome = &notation.VerificationOutcome{
		VerificationResults: []*notation.ValidationResult{},
		VerificationLevel:   verificationLevel,
	}
	outcome, err = v.Verify(context.Background(), mock.ImageDescriptor, pluginSigEnv, opts)
	if err != nil || outcome.Error != nil {
		t.Fatalf("revocation plugin should not be invoked when the trust policy skips the revocation check. error : %v", outcome.Error)
	}

	// plugin unexpected response
	pluginManager = mock.PluginManager{}
	pluginManager.PluginCapabilities = []proto.Capability{proto.CapabilityTrustedIdentityVerifier}
	pluginManager.PluginRunnerExecuteResponse = "invalid plugin response"
	pluginManager.PluginRunnerExecuteError = errors.New("invalid plugin response")

	v = verifier{
		trustPolicyDoc: &policyDocument,
		trustStore:     x509TrustStore,
		pluginManager:  pluginManager,
	}
	opts = notation.VerifyOptions{ArtifactReference: mock.SampleArtifactUri, SignatureMediaType: "application/jose+json"}
	trustPolicy, err = (&policyDocument).GetApplicableTrustPolicy(opts.ArtifactReference)
	if err != nil {
		t.Fatalf("cannot get trustPolicy")
	}
	verificationLevel, _ = trustPolicy.SignatureVerification.GetVerificationLevel()
	outcome = &notation.VerificationOutcome{
		VerificationResults: []*notation.ValidationResult{},
		VerificationLevel:   verificationLevel,
	}
	outcome, err = v.Verify(context.Background(), mock.ImageDescriptor, pluginSigEnv, opts)
	if err == nil || outcome.Error == nil || outcome.Error.Error() != "invalid plugin response" {
		t.Fatalf("verification should fail when the verification plugin returns unexpected response. error : %v", outcome.Error)
	}

	// plugin did not process all extended critical attributes
	pluginManager = mock.PluginManager{}
	pluginManager.PluginCapabilities = []proto.Capability{proto.CapabilityTrustedIdentityVerifier}
	pluginManager.PluginRunnerExecuteResponse = &proto.VerifySignatureResponse{
		VerificationResults: map[proto.Capability]*proto.VerificationResult{
			proto.CapabilityTrustedIdentityVerifier: {
				Success: true,
			},
		},
		ProcessedAttributes: []interface{}{}, // exclude the critical attribute
	}

	v = verifier{
		trustPolicyDoc: &policyDocument,
		trustStore:     x509TrustStore,
		pluginManager:  pluginManager,
	}
	opts = notation.VerifyOptions{ArtifactReference: mock.SampleArtifactUri, SignatureMediaType: "application/jose+json"}
	outcome, err = v.Verify(context.Background(), mock.ImageDescriptor, pluginSigEnv, opts)
	if err == nil || outcome.Error == nil || outcome.Error.Error() != "extended critical attribute \"SomeKey\" was not processed by the verification plugin \"plugin-name\" (all extended critical attributes must be processed by the verification plugin)" {
		t.Fatalf("verification should fail when the verification plugin fails to process an extended critical attribute. error : %v", outcome.Error)
	}

	// plugin returned empty result for a capability
	pluginManager = mock.PluginManager{}
	pluginManager.PluginCapabilities = []proto.Capability{proto.CapabilityTrustedIdentityVerifier}
	pluginManager.PluginRunnerExecuteResponse = &proto.VerifySignatureResponse{
		VerificationResults: map[proto.Capability]*proto.VerificationResult{},
		ProcessedAttributes: []interface{}{mock.PluginExtendedCriticalAttribute.Key},
	}

	v = verifier{
		trustPolicyDoc: &policyDocument,
		trustStore:     x509TrustStore,
		pluginManager:  pluginManager,
	}
	opts = notation.VerifyOptions{ArtifactReference: mock.SampleArtifactUri, SignatureMediaType: "application/jose+json"}
	outcome, err = v.Verify(context.Background(), mock.ImageDescriptor, pluginSigEnv, opts)
	if err == nil || outcome.Error == nil || outcome.Error.Error() != "verification plugin \"plugin-name\" failed to verify \"SIGNATURE_VERIFIER.TRUSTED_IDENTITY\"" {
		t.Fatalf("verification should fail when the verification plugin does not return response for a capability. error : %v", outcome.Error)
	}
}

func TestVerifyX509TrustedIdentities(t *testing.T) {

	certs, _ := corex509.ReadCertificateFile(filepath.FromSlash("testdata/verifier/signing-cert.pem")) // cert's subject is "CN=SomeCN,OU=SomeOU,O=SomeOrg,L=Seattle,ST=WA,C=US"

	tests := []struct {
		x509Identities []string
		wantErr        bool
	}{
		{[]string{"x509.subject:C=US,O=SomeOrg,ST=WA"}, false},
		{[]string{"x509.subject:C=US,O=SomeOrg,ST=WA", "nonX509Prefix:my-custom-identity"}, false},
		{[]string{"x509.subject:C=US,O=SomeOrg,ST=WA", "x509.subject:C=IND,O=SomeOrg,ST=TS"}, false},
		{[]string{"nonX509Prefix:my-custom-identity"}, true},
		{[]string{"*"}, false},
		{[]string{"x509.subject:C=IND,O=SomeOrg,ST=TS"}, true},
		{[]string{"x509.subject:C=IND,O=SomeOrg,ST=TS", "nonX509Prefix:my-custom-identity"}, true},
		{[]string{"x509.subject:C=IND,O=SomeOrg,ST=TS", "x509.subject:C=LOL,O=LOL,ST=LOL"}, true},
	}
	for i, tt := range tests {
		t.Run(strconv.Itoa(i), func(t *testing.T) {
			trustPolicy := trustpolicy.TrustPolicy{
				Name:                  "test-statement-name",
				RegistryScopes:        []string{"registry.acme-rockets.io/software/net-monitor"},
				SignatureVerification: trustpolicy.SignatureVerification{VerificationLevel: "strict"},
				TrustStores:           []string{"ca:test-store"},
				TrustedIdentities:     tt.x509Identities,
			}
			err := verifyX509TrustedIdentities(certs, &trustPolicy)

			if tt.wantErr != (err != nil) {
				t.Fatalf("TestVerifyX509TrustedIdentities Error: %q WantErr: %v", err, tt.wantErr)
			}
		})
	}
}

<<<<<<< HEAD
func TestVerifyUserMetadata(t *testing.T) {
	policyDocument := dummyPolicyDocument()
	policyDocument.TrustPolicies[0].SignatureVerification.VerificationLevel = trustpolicy.LevelAudit.Name

	pluginManager := mock.PluginManager{}
	pluginManager.GetPluginError = errors.New("plugin should not be invoked when verification plugin is not specified in the signature")
	pluginManager.PluginRunnerLoadError = errors.New("plugin should not be invoked when verification plugin is not specified in the signature")

	verifier := verifier{
		trustPolicyDoc: &policyDocument,
		trustStore:     truststore.NewX509TrustStore(dir.ConfigFS()),
		pluginManager:  pluginManager,
	}

	tests := []struct {
		metadata map[string]string
		wantErr  bool
	}{
		{map[string]string{}, false},
		{map[string]string{"io.wabbit-networks.buildId": "123"}, false},
		{map[string]string{"io.wabbit-networks.buildId": "321"}, true},
		{map[string]string{"io.wabbit-networks.buildId": "123", "io.wabbit-networks.buildTime": "1672944615"}, false},
		{map[string]string{"io.wabbit-networks.buildId": "123", "io.wabbit-networks.buildTime": "1"}, true},
	}

	for i, tt := range tests {
		t.Run(strconv.Itoa(i), func(t *testing.T) {
			_, err := verifier.Verify(
				context.Background(),
				mock.MetadataSigEnvDescriptor,
				mock.MockSigEnvWithMetadata,
				notation.VerifyOptions{
					ArtifactReference:  mock.SampleArtifactUri,
					SignatureMediaType: "application/jose+json",
					UserMetadata:       tt.metadata,
				},
			)

			if tt.wantErr != (err != nil) {
				t.Fatalf("TestVerifyUserMetadata Error: %q WantErr: %v", err, tt.wantErr)
			}
		})
=======
func TestPluginVersionCompatibility(t *testing.T) {

	errTemplate := "found plugin io.cncf.notary.plugin.unittest.mock with version 1.0.0 but signature verification needs plugin version greater than or equal to "
	var policyDocument = trustpolicy.Document{
		Version: "1.0",
		TrustPolicies: []trustpolicy.TrustPolicy{
			{
				Name:                  "wabbit-networks-images",
				RegistryScopes:        []string{"localhost:5000/net-monitor"},
				SignatureVerification: trustpolicy.SignatureVerification{VerificationLevel: trustpolicy.LevelStrict.Name},
				TrustStores:           []string{"ca:valid-trust-store"},
				TrustedIdentities:     []string{"x509.subject: CN=wabbit-networks.io,O=Notary,L=Seattle,ST=WA,C=US"},
			},
		},
	}
	pluginManager := mock.PluginManager{}
	pluginManager.PluginCapabilities = []proto.Capability{proto.CapabilityTrustedIdentityVerifier}
	pluginManager.PluginRunnerExecuteResponse = &proto.VerifySignatureResponse{
		VerificationResults: map[proto.Capability]*proto.VerificationResult{
			proto.CapabilityTrustedIdentityVerifier: {
				Success: true,
			},
		},
		ProcessedAttributes: []interface{}{mock.PluginExtendedCriticalAttribute.Key},
	}
	dir.UserConfigDir = "testdata"
	x509TrustStore := truststore.NewX509TrustStore(dir.ConfigFS())
	v := verifier{
		trustPolicyDoc: &policyDocument,
		trustStore:     x509TrustStore,
		pluginManager:  pluginManager,
	}
	opts := notation.VerifyOptions{ArtifactReference: "localhost:5000/net-monitor@sha256:fe7e9333395060c2f5e63cf36a38fba10176f183b4163a5794e081a480abba5f", SignatureMediaType: "application/jose+json"}

	tests := []struct {
		minPluginVerTests []byte
		wantErr           string
	}{

		{mock.MockCaIncompatiblePluginVerSigEnv_1_0_9, errTemplate + "1.0.9"},
		{mock.MockCaIncompatiblePluginVerSigEnv_1_0_1, errTemplate + "1.0.1"},
		{mock.MockCaIncompatiblePluginVerSigEnv_1_2_3, errTemplate + "1.2.3"},
		{mock.MockCaIncompatiblePluginVerSigEnv_1_1_0_alpha, errTemplate + "1.1.0-alpha"},
		{mock.MockCaCompatiblePluginVerSigEnv_0_0_9, ""},
		{mock.MockCaCompatiblePluginVerSigEnv_1_0_0_alpha, ""},
		{mock.MockCaCompatiblePluginVerSigEnv_1_0_0_alpha_beta, ""},
		{mock.MockCaCompatiblePluginVerSigEnv_1_0_0, ""},
	}
	for _, tt := range tests {

		if _, err := v.Verify(context.Background(), mock.TestImageDescriptor, tt.minPluginVerTests, opts); err != nil && tt.wantErr != "" {
			if err.Error() != tt.wantErr {
				t.Errorf("TestPluginVersionCompatibility Error: %s, WantErr: %s ", err.Error(), tt.wantErr)
			}
		}
	}
}

func TestIsRequiredVerificationPluginVer(t *testing.T) {

	testPlugVer := "1.0.0"

	tests := []struct {
		minVerTests []string
		expectedVal bool
	}{
		{[]string{"0.0.9"}, true},
		{[]string{"1.0.0"}, true},
		{[]string{"1.0.0-alpha"}, true},
		{[]string{"1-pre+meta"}, true},
		{[]string{"1.0.1"}, false},
		{[]string{"1.1.0"}, false},
		{[]string{"1.2.0"}, false},
		{[]string{"1.1.0-alpha"}, false},
	}
	for _, tt := range tests {
		funcVal := isRequiredVerificationPluginVer(testPlugVer, tt.minVerTests[0])
		if funcVal != tt.expectedVal {
			t.Errorf("TestIsRequiredVerificationPluginVer Error: version comparison mismatch between plugin with version %s and min verification plugin version %s, function output: %v, expected output: %v", testPlugVer, tt.minVerTests[0], funcVal, tt.expectedVal)
		}
>>>>>>> 5e5cba1e
	}
}<|MERGE_RESOLUTION|>--- conflicted
+++ resolved
@@ -606,7 +606,6 @@
 	}
 }
 
-<<<<<<< HEAD
 func TestVerifyUserMetadata(t *testing.T) {
 	policyDocument := dummyPolicyDocument()
 	policyDocument.TrustPolicies[0].SignatureVerification.VerificationLevel = trustpolicy.LevelAudit.Name
@@ -649,7 +648,9 @@
 				t.Fatalf("TestVerifyUserMetadata Error: %q WantErr: %v", err, tt.wantErr)
 			}
 		})
-=======
+  }
+}
+
 func TestPluginVersionCompatibility(t *testing.T) {
 
 	errTemplate := "found plugin io.cncf.notary.plugin.unittest.mock with version 1.0.0 but signature verification needs plugin version greater than or equal to "
@@ -730,6 +731,5 @@
 		if funcVal != tt.expectedVal {
 			t.Errorf("TestIsRequiredVerificationPluginVer Error: version comparison mismatch between plugin with version %s and min verification plugin version %s, function output: %v, expected output: %v", testPlugVer, tt.minVerTests[0], funcVal, tt.expectedVal)
 		}
->>>>>>> 5e5cba1e
 	}
 }