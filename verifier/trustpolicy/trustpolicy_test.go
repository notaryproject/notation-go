// Copyright The Notary Project Authors.
// Licensed under the Apache License, Version 2.0 (the "License");
// you may not use this file except in compliance with the License.
// You may obtain a copy of the License at
//
// http://www.apache.org/licenses/LICENSE-2.0
//
// Unless required by applicable law or agreed to in writing, software
// distributed under the License is distributed on an "AS IS" BASIS,
// WITHOUT WARRANTIES OR CONDITIONS OF ANY KIND, either express or implied.
// See the License for the specific language governing permissions and
// limitations under the License.

package trustpolicy

import (
	"encoding/json"
	"fmt"
	"os"
	"path/filepath"
	"runtime"
	"strconv"
	"strings"
	"testing"

	"github.com/notaryproject/notation-go/dir"
)

func dummyOCIPolicyDocument() OCIDocument {
	return OCIDocument{
		Version: "1.0",
		TrustPolicies: []OCITrustPolicy{
			{
				Name:                  "test-statement-name",
				RegistryScopes:        []string{"registry.acme-rockets.io/software/net-monitor"},
				SignatureVerification: SignatureVerification{VerificationLevel: "strict"},
				TrustStores:           []string{"ca:valid-trust-store", "signingAuthority:valid-trust-store"},
				TrustedIdentities:     []string{"x509.subject:CN=Notation Test Root,O=Notary,L=Seattle,ST=WA,C=US"},
			},
		},
	}
}

func dummyBlobPolicyDocument() BlobDocument {
	return BlobDocument{
		Version: "1.0",
		TrustPolicies: []BlobTrustPolicy{
			{
				Name:                  "test-statement-name",
				SignatureVerification: SignatureVerification{VerificationLevel: "strict"},
				TrustStores:           []string{"ca:valid-trust-store", "signingAuthority:valid-trust-store"},
				TrustedIdentities:     []string{"x509.subject:CN=Notation Test Root,O=Notary,L=Seattle,ST=WA,C=US"},
			},
		},
	}
}

<<<<<<< HEAD
// TestValidateValidPolicyDocument tests a happy policy document
func TestValidateValidPolicyDocument(t *testing.T) {
	policyDoc := dummyPolicyDocument()

	policyStatement1 := dummyPolicyStatement()

	policyStatement2 := dummyPolicyStatement()
	policyStatement2.Name = "test-statement-name-2"
	policyStatement2.RegistryScopes = []string{"registry.wabbit-networks.io/software/unsigned/net-utils"}
	policyStatement2.SignatureVerification.VerificationLevel = "permissive"

	policyStatement3 := dummyPolicyStatement()
	policyStatement3.Name = "test-statement-name-3"
	policyStatement3.RegistryScopes = []string{"registry.acme-rockets.io/software/legacy/metrics"}
	policyStatement3.TrustStores = []string{}
	policyStatement3.TrustedIdentities = []string{}
	policyStatement3.SignatureVerification.VerificationLevel = "skip"

	policyStatement4 := dummyPolicyStatement()
	policyStatement4.Name = "test-statement-name-4"
	policyStatement4.TrustStores = []string{"ca:valid-trust-store", "signingAuthority:valid-trust-store-2"}
	policyStatement4.RegistryScopes = []string{"*"}
	policyStatement4.SignatureVerification.VerificationLevel = "audit"

	policyStatement5 := dummyPolicyStatement()
	policyStatement5.Name = "test-statement-name-5"
	policyStatement5.RegistryScopes = []string{"registry.acme-rockets2.io/software"}
	policyStatement5.TrustedIdentities = []string{"*"}
	policyStatement5.SignatureVerification.VerificationLevel = "strict"

	policyStatement6 := dummyPolicyStatement()
	policyStatement6.Name = "test-statement-name-6"
	policyStatement6.RegistryScopes = []string{"registry.acme-rockets.io/software/net-monitor6"}
	policyStatement6.SignatureVerification.VerifyTimestamp = ""

	policyStatement7 := dummyPolicyStatement()
	policyStatement7.Name = "test-statement-name-7"
	policyStatement7.RegistryScopes = []string{"registry.acme-rockets.io/software/net-monitor7"}
	policyStatement7.SignatureVerification.VerifyTimestamp = OptionAlways

	policyStatement8 := dummyPolicyStatement()
	policyStatement8.Name = "test-statement-name-8"
	policyStatement8.RegistryScopes = []string{"registry.acme-rockets.io/software/net-monitor8"}
	policyStatement8.SignatureVerification.VerifyTimestamp = OptionAfterCertExpiry

	policyStatement9 := dummyPolicyStatement()
	policyStatement9.Name = "test-statement-name-9"
	policyStatement9.RegistryScopes = []string{"registry.acme-rockets.io/software/net-monitor9"}
	policyStatement9.SignatureVerification.SkipTimestampRevocationCheck = true

	policyStatement10 := dummyPolicyStatement()
	policyStatement10.Name = "test-statement-name-10"
	policyStatement10.RegistryScopes = []string{"registry.acme-rockets.io/software/net-monitor10"}
	policyStatement10.SignatureVerification.SkipTimestampRevocationCheck = false

	policyDoc.TrustPolicies = []TrustPolicy{
		policyStatement1,
		policyStatement2,
		policyStatement3,
		policyStatement4,
		policyStatement5,
		policyStatement6,
		policyStatement7,
		policyStatement8,
		policyStatement9,
		policyStatement10,
	}
	err := policyDoc.Validate()
	if err != nil {
		t.Fatalf("validation failed on a good policy document. Error : %q", err)
=======
// create testcase for validatePolicyCore method
func TestValidatePolicyCore(t *testing.T) {
	policyName := "test-statement-name"
	sigVerification := SignatureVerification{VerificationLevel: "strict"}
	// valid policy
	if err := validatePolicyCore(policyName, sigVerification, []string{"ca:valid-ts"}, []string{"*"}); err != nil {
		t.Errorf("validatePolicyCore returned error: '%v'", err)
	}

	// check valid skip SignatureVerification
	if err := validatePolicyCore(policyName, SignatureVerification{VerificationLevel: "skip"}, []string{}, []string{}); err != nil {
		t.Errorf("validatePolicyCore returned error: '%v'", err)
	}

	// check skip SignatureVerification doesn't has trust store and trusted identity
	expectedErr := "trust policy statement \"test-statement-name\" is set to skip signature verification but configured with trust stores and/or trusted identities, remove them if signature verification needs to be skipped"
	if err := validatePolicyCore(policyName, SignatureVerification{VerificationLevel: "skip"}, []string{"ca:valid-ts"}, []string{}); err == nil || err.Error() != expectedErr {
		t.Errorf("expected error '%s' but not found", expectedErr)
	}
	if err := validatePolicyCore(policyName, SignatureVerification{VerificationLevel: "skip"}, []string{}, []string{"x509:zoop"}); err == nil || err.Error() != expectedErr {
		t.Errorf("expected error '%s' but not found", expectedErr)
	}

	// empty policy name
	expectedErr = "a trust policy statement is missing a name, every statement requires a name"
	if err := validatePolicyCore("", sigVerification, []string{"ca:valid-ts"}, []string{"*"}); err == nil || err.Error() != expectedErr {
		t.Errorf("expected error '%s' but not found", expectedErr)
	}

	// invalid SignatureVerification
	expectedErr = "trust policy statement \"test-statement-name\" has invalid signatureVerification: signature verification level is empty or missing in the trust policy statement"
	if err := validatePolicyCore(policyName, SignatureVerification{}, []string{"ca:valid-ts"}, []string{"*"}); err == nil || err.Error() != expectedErr {
		t.Errorf("expected error '%s' but not found", expectedErr)
	}

	// invalid trust-store or trust-policy
	expectedErr = "trust policy statement \"test-statement-name\" is either missing trust stores or trusted identities, both must be specified"
	if err := validatePolicyCore(policyName, sigVerification, []string{}, []string{}); err == nil || err.Error() != expectedErr {
		t.Errorf("expected error '%s' but not found", expectedErr)
	}
	if err := validatePolicyCore(policyName, sigVerification, []string{"ca:valid-ts"}, []string{}); err == nil || err.Error() != expectedErr {
		t.Errorf("expected error '%s' but not found", expectedErr)
	}

	expectedErr = "trust policy statement \"test-statement-name\" uses an unsupported trust store type \"hola\" in trust store value \"hola:valid-ts\""
	if err := validatePolicyCore(policyName, sigVerification, []string{"hola:valid-ts"}, []string{"hola"}); err == nil || err.Error() != expectedErr {
		t.Errorf("expected error '%s' but not found", expectedErr)
	}

	expectedErr = "trust policy statement \"test-statement-name\" has trusted identity \"x509.subject\" missing separator"
	if err := validatePolicyCore(policyName, sigVerification, []string{"ca:valid-ts"}, []string{"x509.subject"}); err == nil || err.Error() != expectedErr {
		t.Errorf("expected error '%s' but not found", expectedErr)
	}
}

// TestValidateTrustedIdentities tests only valid x509.subjects are accepted
func TestValidateTrustStore(t *testing.T) {
	// valid trust-store
	if err := validateTrustStore("test-statement-name", []string{"ca:my-ts"}); err != nil {
		t.Errorf("validateTrustStore returned error: '%v", err)
	}

	// empty trust-store
	expectedErr := "trust policy statement \"test-statement-name\" has malformed trust store value \"\". The required format is <TrustStoreType>:<TrustStoreName>"
	if err := validateTrustStore("test-statement-name", []string{""}); err == nil || err.Error() != expectedErr {
		t.Errorf("expected error '%s' but not found", expectedErr)
	}

	// invalid trust-store type
	expectedErr = "trust policy statement \"test-statement-name\" uses an unsupported trust store type \"unknown\" in trust store value \"unknown:my-ts\""
	if err := validateTrustStore("test-statement-name", []string{"unknown:my-ts"}); err == nil || err.Error() != expectedErr {
		t.Errorf("expected error '%s' but not found", expectedErr)
	}

	// invalid trust-store directory name
	expectedErr = "trust policy statement \"test-statement-name\" uses an unsupported trust store name \"#@$@$\" in trust store value \"ca:#@$@$\". Named store name needs to follow [a-zA-Z0-9_.-]+ format"
	if err := validateTrustStore("test-statement-name", []string{"ca:#@$@$"}); err == nil || err.Error() != expectedErr {
		t.Errorf("expected error '%s' but not found", expectedErr)
>>>>>>> a1825db1
	}
}

// TestValidateTrustedIdentities tests only valid x509.subjects are accepted
func TestValidateTrustedIdentities(t *testing.T) {
	// wildcard present with specific trusted identity throws error.
	err := validateTrustedIdentities("test-statement-name", []string{"*", "C=US, ST=WA, O=wabbit-network.io"})
	if err == nil || err.Error() != "trust policy statement \"test-statement-name\" uses a wildcard trusted identity '*', a wildcard identity cannot be used in conjunction with other values" {
		t.Fatalf("trusted identities with wildcard and specific identityshould return error")
	}

	// If empty trust policy throws error.
	err = validateTrustedIdentities("test-statement-name", []string{""})
	if err == nil || err.Error() != "trust policy statement \"test-statement-name\" has an empty trusted identity" {
		t.Fatalf("empty trusted identity should return error")
	}

	// No trusted identity prefix throws error
	err = validateTrustedIdentities("test-statement-name", []string{"C=US, ST=WA, O=wabbit-network.io, OU=org1"})
	if err == nil || err.Error() != "trust policy statement \"test-statement-name\" has trusted identity \"C=US, ST=WA, O=wabbit-network.io, OU=org1\" missing separator" {
		t.Fatalf("trusted identity without separator should return error")
	}

	// Accept unknown identity prefixes
	err = validateTrustedIdentities("test-statement-name", []string{"unknown:my-trusted-identity"})
	if err != nil {
		t.Fatalf("unknown identity prefix should not return an error. Error: %q", err)
	}

	// Validate x509.subject identities
	invalidDN := "x509.subject:,,,"
	err = validateTrustedIdentities("test-statement-name", []string{invalidDN})
	if err == nil || err.Error() != "trust policy statement \"test-statement-name\" has trusted identity \"x509.subject:,,,\" with invalid identity value: parsing distinguished name (DN) \",,,\" failed with err: incomplete type, value pair. A valid DN must contain 'C', 'ST', and 'O' RDN attributes at a minimum, and follow RFC 4514 standard" {
		t.Fatalf("invalid x509.subject identity should return error. Error : %q", err)
	}

	// Validate x509.subject with no value
	err = validateTrustedIdentities("test-statement-name", []string{"x509.subject:"})
	if err == nil || err.Error() != "trust policy statement \"test-statement-name\" has trusted identity \"x509.subject:\" without an identity value" {
		t.Fatalf("x509.subject identity without value should return error. Error : %q", err)
	}

	// Validate duplicate RDNs
	invalidDN = "x509.subject:C=US,C=IN"
	err = validateTrustedIdentities("test-statement-name", []string{invalidDN})
	if err == nil || err.Error() != "trust policy statement \"test-statement-name\" has trusted identity \"x509.subject:C=US,C=IN\" with invalid identity value: distinguished name (DN) \"C=US,C=IN\" has duplicate RDN attribute for \"C\", DN can only have unique RDN attributes" {
		t.Fatalf("invalid x509.subject identity should return error. Error : %q", err)
	}

	// Validate mandatory RDNs
	invalidDN = "x509.subject:C=US,ST=WA"
	err = validateTrustedIdentities("test-statement-name", []string{invalidDN})
	if err == nil || err.Error() != "trust policy statement \"test-statement-name\" has trusted identity \"x509.subject:C=US,ST=WA\" with invalid identity value: distinguished name (DN) \"C=US,ST=WA\" has no mandatory RDN attribute for \"O\", it must contain 'C', 'ST', and 'O' RDN attributes at a minimum" {
		t.Fatalf("invalid x509.subject identity should return error. Error : %q", err)
	}

	// DN may have optional RDNs
	validDN := "x509.subject:C=US,ST=WA,O=MyOrg,CustomRDN=CustomValue"
	err = validateTrustedIdentities("test-statement-name", []string{validDN})
	if err != nil {
		t.Fatalf("valid x509.subject identity should not return error. Error : %q", err)
	}

	// Validate rfc4514 DNs
	validDN1 := "x509.subject:C=US,ST=WA,O=MyOrg"
	validDN2 := "x509.subject:C=US,ST=WA,O=  My.  Org"
	validDN3 := "x509.subject:C=US,ST=WA,O=My \"special\" Org \\, \\; \\\\ others"
	err = validateTrustedIdentities("test-statement-name", []string{validDN1, validDN2, validDN3})
	if err != nil {
		t.Fatalf("valid x509.subject identity should not return error. Error : %q", err)
	}

	// Validate overlapping DNs
	validDN1 = "x509.subject:C=US,ST=WA,O=MyOrg"
	validDN2 = "x509.subject:C=US,ST=WA,O=MyOrg,X=Y"
	err = validateTrustedIdentities("test-statement-name", []string{validDN1, validDN2})
	if err == nil || err.Error() != "trust policy statement \"test-statement-name\" has overlapping x509 trustedIdentities, \"x509.subject:C=US,ST=WA,O=MyOrg\" overlaps with \"x509.subject:C=US,ST=WA,O=MyOrg,X=Y\"" {
		t.Fatalf("overlapping DNs should return error")
	}

	// Validate multi-valued RDNs
	multiValuedRUN := "x509.subject:C=US+ST=WA,O=MyOrg"
	err = validateTrustedIdentities("test-statement-name", []string{multiValuedRUN})
	if err == nil || err.Error() != "trust policy statement \"test-statement-name\" has trusted identity \"x509.subject:C=US+ST=WA,O=MyOrg\" with invalid identity value: distinguished name (DN) \"C=US+ST=WA,O=MyOrg\" has multi-valued RDN attributes, remove multi-valued RDN attributes as they are not supported" {
		t.Fatalf("multi-valued RDN should return error. Error : %q", err)
	}
}

<<<<<<< HEAD
// TestInvalidRegistryScopes tests invalid scopes are rejected
func TestInvalidRegistryScopes(t *testing.T) {
	invalidScopes := []string{
		"", "1:1", "a,b", "abcd", "1111", "1,2", "example.com/rep:tag",
		"example.com/rep/subrep/sub:latest", "example.com", "rep/rep2:latest",
		"repository", "10.10.10.10", "10.10.10.10:8080/rep/rep2:latest",
	}

	for _, scope := range invalidScopes {
		policyDoc := dummyPolicyDocument()
		policyStatement := dummyPolicyStatement()
		policyStatement.RegistryScopes = []string{scope}
		policyDoc.TrustPolicies = []TrustPolicy{policyStatement}
		err := policyDoc.Validate()
		if err == nil || err.Error() != "registry scope \""+scope+"\" is not valid, make sure it is a fully qualified repository without the scheme, protocol or tag. For example domain.com/my/repository or a local scope like local/myOCILayout" {
			t.Fatalf("invalid registry scope should return error. Error : %q", err)
		}
	}

	// Test invalid scope with wild card suffix

	invalidWildCardScopes := []string{"example.com/*", "*/", "example*/", "ex*test"}
	for _, scope := range invalidWildCardScopes {
		policyDoc := dummyPolicyDocument()
		policyStatement := dummyPolicyStatement()
		policyStatement.RegistryScopes = []string{scope}
		policyDoc.TrustPolicies = []TrustPolicy{policyStatement}
		err := policyDoc.Validate()
		if err == nil || err.Error() != "registry scope \""+scope+"\" with wild card(s) is not valid, make sure it is a fully qualified repository without the scheme, protocol or tag. For example domain.com/my/repository or a local scope like local/myOCILayout" {
			t.Fatalf("invalid registry scope should return error. Error : %q", err)
		}
	}
}

// TestValidRegistryScopes tests valid scopes are accepted
func TestValidRegistryScopes(t *testing.T) {
	validScopes := []string{
		"*", "example.com/rep", "example.com:8080/rep/rep2", "example.com/rep/subrep/subsub",
		"10.10.10.10:8080/rep/rep2", "domain/rep", "domain:1234/rep",
	}

	for _, scope := range validScopes {
		policyDoc := dummyPolicyDocument()
		policyStatement := dummyPolicyStatement()
		policyStatement.RegistryScopes = []string{scope}
		policyDoc.TrustPolicies = []TrustPolicy{policyStatement}
		err := policyDoc.Validate()
		if err != nil {
			t.Fatalf("valid registry scope should not return error. Error : %q", err)
		}
	}
}

// TestValidatePolicyDocument calls policyDoc.Validate()
// and tests various validations on policy eliments
func TestValidateInvalidPolicyDocument(t *testing.T) {
	// Sanity check
	var nilPolicyDoc *Document
	err := nilPolicyDoc.Validate()
	if err == nil || err.Error() != "trust policy document cannot be nil" {
		t.Fatalf("nil policyDoc should return error")
	}

	// Invalid Version
	policyDoc := dummyPolicyDocument()
	policyDoc.Version = "invalid"
	err = policyDoc.Validate()
	if err == nil || err.Error() != "trust policy document uses unsupported version \"invalid\"" {
		t.Fatalf("invalid version should return error")
	}

	// No Policy Satements
	policyDoc = dummyPolicyDocument()
	policyDoc.TrustPolicies = nil
	err = policyDoc.Validate()
	if err == nil || err.Error() != "trust policy document can not have zero trust policy statements" {
		t.Fatalf("zero policy statements should return error")
	}

	// No Policy Satement Name
	policyDoc = dummyPolicyDocument()
	policyStatement := dummyPolicyStatement()
	policyStatement.Name = ""
	policyDoc.TrustPolicies = []TrustPolicy{policyStatement}
	err = policyDoc.Validate()
	if err == nil || err.Error() != "a trust policy statement is missing a name, every statement requires a name" {
		t.Fatalf("policy statement with no name should return an error")
	}

	// No Registry Scopes
	policyDoc = dummyPolicyDocument()
	policyStatement = dummyPolicyStatement()
	policyStatement.RegistryScopes = nil
	policyDoc.TrustPolicies = []TrustPolicy{policyStatement}
	err = policyDoc.Validate()
	if err == nil || err.Error() != "trust policy statement \"test-statement-name\" has zero registry scopes, it must specify registry scopes with at least one value" {
		t.Fatalf("policy statement with registry scopes should return error, but got %s", err)
	}

	// Multiple policy statements with same registry scope
	policyDoc = dummyPolicyDocument()
	policyStatement1 := dummyPolicyStatement()
	policyStatement2 := dummyPolicyStatement()
	policyStatement2.Name = "test-statement-name-2"
	policyDoc.TrustPolicies = []TrustPolicy{policyStatement1, policyStatement2}
	err = policyDoc.Validate()
	if err == nil || err.Error() != "registry scope \"registry.acme-rockets.io/software/net-monitor\" is present in multiple trust policy statements, one registry scope value can only be associated with one statement" {
		t.Fatalf("Policy statements with same registry scope should return error %q", err)
	}

	// Registry scopes with a wildcard
	policyDoc = dummyPolicyDocument()
	policyStatement = dummyPolicyStatement()
	policyStatement.RegistryScopes = []string{"*", "registry.acme-rockets.io/software/net-monitor"}
	policyDoc.TrustPolicies = []TrustPolicy{policyStatement}
	err = policyDoc.Validate()
	if err == nil || err.Error() != "trust policy statement \"test-statement-name\" uses wildcard registry scope '*', a wildcard scope cannot be used in conjunction with other scope values" {
		t.Fatalf("policy statement with more than a wildcard registry scope should return error")
	}

	// Invlaid SignatureVerification
	policyDoc = dummyPolicyDocument()
	policyStatement = dummyPolicyStatement()
	policyStatement.SignatureVerification = SignatureVerification{VerificationLevel: "invalid"}
	policyDoc.TrustPolicies = []TrustPolicy{policyStatement}
	err = policyDoc.Validate()
	if err == nil || err.Error() != "trust policy statement \"test-statement-name\" has invalid signatureVerification: invalid signature verification level \"invalid\"" {
		t.Fatalf("policy statement with invalid SignatureVerification should return error")
	}

	policyDoc = dummyPolicyDocument()
	policyStatement = dummyPolicyStatement()
	policyStatement.SignatureVerification.VerifyTimestamp = "invalid"
	policyDoc.TrustPolicies = []TrustPolicy{policyStatement}
	err = policyDoc.Validate()
	if err == nil || err.Error() != "trust policy statement \"test-statement-name\" has invalid signatureVerification: verifyTimestamp must be \"always\" or \"afterCertExpiry\", but got \"invalid\"" {
		t.Fatalf("policy statement with invalid SignatureVerification should return error, but got %s", err)
	}

	// strict SignatureVerification should have a trust store
	policyDoc = dummyPolicyDocument()
	policyStatement = dummyPolicyStatement()
	policyStatement.TrustStores = []string{}
	policyDoc.TrustPolicies = []TrustPolicy{policyStatement}
	err = policyDoc.Validate()
	if err == nil || err.Error() != "trust policy statement \"test-statement-name\" is either missing trust stores or trusted identities, both must be specified" {
		t.Fatalf("strict SignatureVerification should have a trust store")
	}

	// strict SignatureVerification should have trusted identities
	policyDoc = dummyPolicyDocument()
	policyStatement = dummyPolicyStatement()
	policyStatement.TrustedIdentities = []string{}
	policyDoc.TrustPolicies = []TrustPolicy{policyStatement}
	err = policyDoc.Validate()
	if err == nil || err.Error() != "trust policy statement \"test-statement-name\" is either missing trust stores or trusted identities, both must be specified" {
		t.Fatalf("strict SignatureVerification should have trusted identities")
	}

	// skip SignatureVerification should not have trust store or trusted identities
	policyDoc = dummyPolicyDocument()
	policyStatement = dummyPolicyStatement()
	policyStatement.SignatureVerification.VerificationLevel = "skip"
	policyDoc.TrustPolicies = []TrustPolicy{policyStatement}
	err = policyDoc.Validate()
	if err == nil || err.Error() != "trust policy statement \"test-statement-name\" is set to skip signature verification but configured with trust stores and/or trusted identities, remove them if signature verification needs to be skipped" {
		t.Fatalf("strict SignatureVerification should have trusted identities")
	}

	// Empty Trusted Identity should throw error
	policyDoc = dummyPolicyDocument()
	policyStatement = dummyPolicyStatement()
	policyStatement.TrustedIdentities = []string{""}
	policyDoc.TrustPolicies = []TrustPolicy{policyStatement}
	err = policyDoc.Validate()
	if err == nil || err.Error() != "trust policy statement \"test-statement-name\" has an empty trusted identity" {
		t.Fatalf("policy statement with empty trusted identity should return error")
	}

	// Trusted Identity without spearator should throw error
	policyDoc = dummyPolicyDocument()
	policyStatement = dummyPolicyStatement()
	policyStatement.TrustedIdentities = []string{"x509.subject"}
	policyDoc.TrustPolicies = []TrustPolicy{policyStatement}
	err = policyDoc.Validate()
	if err == nil || err.Error() != "trust policy statement \"test-statement-name\" has trusted identity \"x509.subject\" missing separator" {
		t.Fatalf("policy statement with trusted identity missing separator should return error")
	}

	// Empty Trusted Identity value should throw error
	policyDoc = dummyPolicyDocument()
	policyStatement = dummyPolicyStatement()
	policyStatement.TrustedIdentities = []string{"x509.subject:"}
	policyDoc.TrustPolicies = []TrustPolicy{policyStatement}
	err = policyDoc.Validate()
	if err == nil || err.Error() != "trust policy statement \"test-statement-name\" has trusted identity \"x509.subject:\" without an identity value" {
		t.Fatalf("policy statement with trusted identity missing identity value should return error")
	}

	// trust store/trusted identites are optional for skip SignatureVerification
	policyDoc = dummyPolicyDocument()
	policyStatement = dummyPolicyStatement()
	policyStatement.SignatureVerification.VerificationLevel = "skip"
	policyStatement.TrustStores = []string{}
	policyStatement.TrustedIdentities = []string{}
	err = policyDoc.Validate()
	if err != nil {
		t.Fatalf("skip SignatureVerification should not require a trust store or trusted identities")
	}

	// Trust Store missing separator
	policyDoc = dummyPolicyDocument()
	policyStatement = dummyPolicyStatement()
	policyStatement.TrustStores = []string{"ca"}
	policyDoc.TrustPolicies = []TrustPolicy{policyStatement}
	err = policyDoc.Validate()
	if err == nil || err.Error() != "trust policy statement \"test-statement-name\" has malformed trust store value \"ca\". The required format is <TrustStoreType>:<TrustStoreName>" {
		t.Fatalf("policy statement with trust store missing separator should return error")
	}

	// Invalid Trust Store type
	policyDoc = dummyPolicyDocument()
	policyStatement = dummyPolicyStatement()
	policyStatement.TrustStores = []string{"invalid:test-trust-store"}
	policyDoc.TrustPolicies = []TrustPolicy{policyStatement}
	err = policyDoc.Validate()
	if err == nil || err.Error() != "trust policy statement \"test-statement-name\" uses an unsupported trust store type \"invalid\" in trust store value \"invalid:test-trust-store\"" {
		t.Fatalf("policy statement with invalid trust store type should return error")
	}

	// Empty Named Store
	policyDoc = dummyPolicyDocument()
	policyStatement = dummyPolicyStatement()
	policyStatement.TrustStores = []string{"ca:"}
	policyDoc.TrustPolicies = []TrustPolicy{policyStatement}
	err = policyDoc.Validate()
	if err == nil || err.Error() != "trust policy statement \"test-statement-name\" uses an unsupported trust store name \"\" in trust store value \"ca:\". Named store name needs to follow [a-zA-Z0-9_.-]+ format" {
		t.Fatalf("policy statement with trust store missing named store should return error")
	}

	// trusted identities with a wildcard
	policyDoc = dummyPolicyDocument()
	policyStatement = dummyPolicyStatement()
	policyStatement.TrustedIdentities = []string{"*", "test-identity"}
	policyDoc.TrustPolicies = []TrustPolicy{policyStatement}
	err = policyDoc.Validate()
	if err == nil || err.Error() != "trust policy statement \"test-statement-name\" uses a wildcard trusted identity '*', a wildcard identity cannot be used in conjunction with other values" {
		t.Fatalf("policy statement with more than a wildcard trusted identity should return error")
	}

	// Policy Document with duplicate policy statement names
	policyDoc = dummyPolicyDocument()
	policyStatement1 = dummyPolicyStatement()
	policyStatement2 = dummyPolicyStatement()
	policyStatement2.RegistryScopes = []string{"registry.acme-rockets.io/software/legacy/metrics"}
	policyDoc.TrustPolicies = []TrustPolicy{policyStatement1, policyStatement2}
	err = policyDoc.Validate()
	if err == nil || err.Error() != "multiple trust policy statements use the same name \"test-statement-name\", statement names must be unique" {
		t.Fatalf("policy statements with same name should return error")
	}
}

=======
>>>>>>> a1825db1
func TestGetVerificationLevel(t *testing.T) {
	tests := []struct {
		verificationLevel   SignatureVerification
		wantErr             bool
		verificationActions []ValidationAction
	}{
		{SignatureVerification{VerificationLevel: "strict"}, false, []ValidationAction{ActionEnforce, ActionEnforce, ActionEnforce, ActionEnforce, ActionEnforce}},
		{SignatureVerification{VerificationLevel: "permissive"}, false, []ValidationAction{ActionEnforce, ActionEnforce, ActionLog, ActionLog, ActionLog}},
		{SignatureVerification{VerificationLevel: "audit"}, false, []ValidationAction{ActionEnforce, ActionLog, ActionLog, ActionLog, ActionLog}},
		{SignatureVerification{VerificationLevel: "skip"}, false, []ValidationAction{ActionSkip, ActionSkip, ActionSkip, ActionSkip, ActionSkip}},
		{SignatureVerification{VerificationLevel: "invalid"}, true, []ValidationAction{}},
	}
	for i, tt := range tests {
		t.Run(strconv.Itoa(i), func(t *testing.T) {

			level, err := tt.verificationLevel.GetVerificationLevel()

			if tt.wantErr != (err != nil) {
				t.Fatalf("TestFindVerificationLevel Error: %q WantErr: %v", err, tt.wantErr)
			} else {
				for index, action := range tt.verificationActions {
					if action != level.Enforcement[ValidationTypes[index]] {
						t.Errorf("%q verification action should be %q for Verification Level %v", ValidationTypes[index], action, tt.verificationLevel)
					}
				}
			}
		})
	}
}

func TestCustomVerificationLevel(t *testing.T) {
	tests := []struct {
		customVerification  SignatureVerification
		wantErr             bool
		verificationActions []ValidationAction
	}{
		{SignatureVerification{VerificationLevel: "strict", Override: map[ValidationType]ValidationAction{"integrity": "log"}}, true, []ValidationAction{}},
		{SignatureVerification{VerificationLevel: "strict", Override: map[ValidationType]ValidationAction{"authenticity": "skip"}}, true, []ValidationAction{}},
		{SignatureVerification{VerificationLevel: "strict", Override: map[ValidationType]ValidationAction{"authenticTimestamp": "skip"}}, true, []ValidationAction{}},
		{SignatureVerification{VerificationLevel: "strict", Override: map[ValidationType]ValidationAction{"expiry": "skip"}}, true, []ValidationAction{}},
		{SignatureVerification{VerificationLevel: "skip", Override: map[ValidationType]ValidationAction{"authenticity": "log"}}, true, []ValidationAction{}},
		{SignatureVerification{VerificationLevel: "invalid", Override: map[ValidationType]ValidationAction{"authenticity": "log"}}, true, []ValidationAction{}},
		{SignatureVerification{VerificationLevel: "strict", Override: map[ValidationType]ValidationAction{"invalid": "log"}}, true, []ValidationAction{}},
		{SignatureVerification{VerificationLevel: "strict", Override: map[ValidationType]ValidationAction{"authenticity": "invalid"}}, true, []ValidationAction{}},
		{SignatureVerification{VerificationLevel: "strict", Override: map[ValidationType]ValidationAction{"authenticity": "log"}}, false, []ValidationAction{ActionEnforce, ActionLog, ActionEnforce, ActionEnforce, ActionEnforce}},
		{SignatureVerification{VerificationLevel: "permissive", Override: map[ValidationType]ValidationAction{"authenticity": "log"}}, false, []ValidationAction{ActionEnforce, ActionLog, ActionLog, ActionLog, ActionLog}},
		{SignatureVerification{VerificationLevel: "audit", Override: map[ValidationType]ValidationAction{"authenticity": "log"}}, false, []ValidationAction{ActionEnforce, ActionLog, ActionLog, ActionLog, ActionLog}},
		{SignatureVerification{VerificationLevel: "strict", Override: map[ValidationType]ValidationAction{"expiry": "log"}}, false, []ValidationAction{ActionEnforce, ActionEnforce, ActionEnforce, ActionLog, ActionEnforce}},
		{SignatureVerification{VerificationLevel: "permissive", Override: map[ValidationType]ValidationAction{"expiry": "log"}}, false, []ValidationAction{ActionEnforce, ActionEnforce, ActionLog, ActionLog, ActionLog}},
		{SignatureVerification{VerificationLevel: "audit", Override: map[ValidationType]ValidationAction{"expiry": "log"}}, false, []ValidationAction{ActionEnforce, ActionLog, ActionLog, ActionLog, ActionLog}},
		{SignatureVerification{VerificationLevel: "strict", Override: map[ValidationType]ValidationAction{"revocation": "log"}}, false, []ValidationAction{ActionEnforce, ActionEnforce, ActionEnforce, ActionEnforce, ActionLog}},
		{SignatureVerification{VerificationLevel: "permissive", Override: map[ValidationType]ValidationAction{"revocation": "log"}}, false, []ValidationAction{ActionEnforce, ActionEnforce, ActionLog, ActionLog, ActionLog}},
		{SignatureVerification{VerificationLevel: "audit", Override: map[ValidationType]ValidationAction{"revocation": "log"}}, false, []ValidationAction{ActionEnforce, ActionLog, ActionLog, ActionLog, ActionLog}},
		{SignatureVerification{VerificationLevel: "strict", Override: map[ValidationType]ValidationAction{"revocation": "skip"}}, false, []ValidationAction{ActionEnforce, ActionEnforce, ActionEnforce, ActionEnforce, ActionSkip}},
		{SignatureVerification{VerificationLevel: "permissive", Override: map[ValidationType]ValidationAction{"revocation": "skip"}}, false, []ValidationAction{ActionEnforce, ActionEnforce, ActionLog, ActionLog, ActionSkip}},
		{SignatureVerification{VerificationLevel: "audit", Override: map[ValidationType]ValidationAction{"revocation": "skip"}}, false, []ValidationAction{ActionEnforce, ActionLog, ActionLog, ActionLog, ActionSkip}},
		{SignatureVerification{VerificationLevel: "permissive", Override: map[ValidationType]ValidationAction{"authenticTimestamp": "log"}}, false, []ValidationAction{ActionEnforce, ActionEnforce, ActionLog, ActionLog, ActionLog}},
		{SignatureVerification{VerificationLevel: "audit", Override: map[ValidationType]ValidationAction{"authenticTimestamp": "log"}}, false, []ValidationAction{ActionEnforce, ActionLog, ActionLog, ActionLog, ActionLog}},
		{SignatureVerification{VerificationLevel: "strict", Override: map[ValidationType]ValidationAction{"authenticTimestamp": "log"}}, false, []ValidationAction{ActionEnforce, ActionEnforce, ActionLog, ActionEnforce, ActionEnforce}},
	}
	for i, tt := range tests {
		t.Run(strconv.Itoa(i), func(t *testing.T) {
			level, err := tt.customVerification.GetVerificationLevel()

			if tt.wantErr != (err != nil) {
				t.Fatalf("TestCustomVerificationLevel Error: %q WantErr: %v", err, tt.wantErr)
			} else {
				if !tt.wantErr && len(tt.verificationActions) == 0 {
					t.Errorf("test case isn't configured with VerificationActions")
				}
				for index, action := range tt.verificationActions {
					if action != level.Enforcement[ValidationTypes[index]] {
						t.Errorf("%q verification action should be %q for custom verification %v", ValidationTypes[index], action, tt.customVerification)
					}
				}
			}
		})
	}
}

func TestGetDocument(t *testing.T) {
	dir.UserConfigDir = "/"
	var ociDoc OCIDocument
	var blobDoc BlobDocument
	tests := []struct {
		name             string
		expectedDocument any
		actualDocument   any
	}{
		{
			name:             "valid OCI policy file",
			expectedDocument: dummyOCIPolicyDocument(),
			actualDocument:   &ociDoc,
		},
		{
			name:             "valid Blob policy file",
			expectedDocument: dummyBlobPolicyDocument(),
			actualDocument:   &blobDoc,
		},
	}

	for _, tt := range tests {
		t.Run(tt.name, func(t *testing.T) {
			tempRoot := t.TempDir()
			path := filepath.Join(tempRoot, "trustpolicy.json")
			policyJson, _ := json.Marshal(tt.expectedDocument)
			if err := os.WriteFile(path, policyJson, 0600); err != nil {
				t.Fatalf("TestGetDocument write policy file failed. Error: %v", err)
			}
			t.Cleanup(func() { os.RemoveAll(tempRoot) })

			if err := getDocument(path, tt.actualDocument); err != nil {
				t.Fatalf("getDocument() should not throw error for an existing policy file. Error: %v", err)
			}
		})
	}
}

<<<<<<< HEAD
func TestLoadDocument(t *testing.T) {
	t.Run("valid policy file", func(t *testing.T) {
		tempRoot := t.TempDir()
		dir.UserConfigDir = tempRoot
		path := filepath.Join(tempRoot, "trustpolicy.json")
		policyDoc1 := dummyPolicyDocument()
		policyJson, _ := json.Marshal(policyDoc1)
		if err := os.WriteFile(path, policyJson, 0600); err != nil {
			t.Fatalf("TestLoadPolicyDocument create valid policy file failed. Error: %v", err)
		}
		if _, err := LoadDocument(); err != nil {
			t.Fatalf("TestLoadPolicyDocument should not throw error for an existing policy file. Error: %v", err)
		}
	})

=======
func TestGetDocumentErrors(t *testing.T) {
	dir.UserConfigDir = "/"
>>>>>>> a1825db1
	t.Run("non-existing policy file", func(t *testing.T) {
		var doc OCIDocument
		if err := getDocument("blaah", &doc); err == nil || err.Error() != fmt.Sprintf("trust policy is not present. To create a trust policy, see: %s", trustPolicyLink) {
			t.Fatalf("getDocument() should throw error for non existent policy")
		}
	})

	t.Run("invalid json file", func(t *testing.T) {
		tempRoot := t.TempDir()
		path := filepath.Join(tempRoot, "invalid.json")
		if err := os.WriteFile(path, []byte(`{"invalid`), 0600); err != nil {
			t.Fatalf("creation of invalid policy file failed. Error: %v", err)
		}
		t.Cleanup(func() { os.RemoveAll(tempRoot) })

<<<<<<< HEAD
=======
		var doc OCIDocument
		if err := getDocument(path, &doc); err == nil || err.Error() != fmt.Sprintf("malformed trust policy. To create a trust policy, see: %s", trustPolicyLink) {
			t.Fatalf("getDocument() should throw error for invalid policy file. Error: %v", err)
		}
	})

>>>>>>> a1825db1
	t.Run("policy file with bad permissions", func(t *testing.T) {
		if runtime.GOOS == "windows" {
			t.Skip("skipping test on Windows")
		}
		tempRoot := t.TempDir()
		policyJson, _ := json.Marshal([]byte("Some String"))
		path := filepath.Join(tempRoot, "trustpolicy.json")
		if err := os.WriteFile(path, policyJson, 0000); err != nil {
			t.Fatalf("creation of invalid permission policy file failed. Error: %v", err)
		}
		expectedErrMsg := fmt.Sprintf("unable to read trust policy due to file permissions, please verify the permissions of %s", path)
		var doc OCIDocument
		if err := getDocument(path, &doc); err == nil || err.Error() != expectedErrMsg {
			t.Errorf("getDocument() should throw error for a policy file with bad permissions. "+
				"Expected error: '%v'qq but found '%v'", expectedErrMsg, err.Error())
		}
	})

	t.Run("symlink policy file", func(t *testing.T) {
		if runtime.GOOS == "windows" {
			t.Skip("skipping test on Windows")
		}
		tempRoot := t.TempDir()
		path := filepath.Join(tempRoot, "trustpolicy.json")
		if err := os.WriteFile(path, []byte(`{"invalid`), 0600); err != nil {
			t.Fatalf("creation of policy file failed. Error: %v", err)
		}

		symlinkPath := filepath.Join(tempRoot, "invalid.json")
		if err := os.Symlink(path, symlinkPath); err != nil {
			t.Fatalf("creation of symlink for policy file failed. Error: %v", err)
		}
		var doc OCIDocument
		if err := getDocument(symlinkPath, &doc); err == nil || !strings.HasPrefix(err.Error(), "trust policy is not a regular file (symlinks are not supported)") {
			t.Fatalf("getDocument() should throw error for a symlink policy file. Error: %v", err)
		}
	})
}<|MERGE_RESOLUTION|>--- conflicted
+++ resolved
@@ -55,78 +55,6 @@
 	}
 }
 
-<<<<<<< HEAD
-// TestValidateValidPolicyDocument tests a happy policy document
-func TestValidateValidPolicyDocument(t *testing.T) {
-	policyDoc := dummyPolicyDocument()
-
-	policyStatement1 := dummyPolicyStatement()
-
-	policyStatement2 := dummyPolicyStatement()
-	policyStatement2.Name = "test-statement-name-2"
-	policyStatement2.RegistryScopes = []string{"registry.wabbit-networks.io/software/unsigned/net-utils"}
-	policyStatement2.SignatureVerification.VerificationLevel = "permissive"
-
-	policyStatement3 := dummyPolicyStatement()
-	policyStatement3.Name = "test-statement-name-3"
-	policyStatement3.RegistryScopes = []string{"registry.acme-rockets.io/software/legacy/metrics"}
-	policyStatement3.TrustStores = []string{}
-	policyStatement3.TrustedIdentities = []string{}
-	policyStatement3.SignatureVerification.VerificationLevel = "skip"
-
-	policyStatement4 := dummyPolicyStatement()
-	policyStatement4.Name = "test-statement-name-4"
-	policyStatement4.TrustStores = []string{"ca:valid-trust-store", "signingAuthority:valid-trust-store-2"}
-	policyStatement4.RegistryScopes = []string{"*"}
-	policyStatement4.SignatureVerification.VerificationLevel = "audit"
-
-	policyStatement5 := dummyPolicyStatement()
-	policyStatement5.Name = "test-statement-name-5"
-	policyStatement5.RegistryScopes = []string{"registry.acme-rockets2.io/software"}
-	policyStatement5.TrustedIdentities = []string{"*"}
-	policyStatement5.SignatureVerification.VerificationLevel = "strict"
-
-	policyStatement6 := dummyPolicyStatement()
-	policyStatement6.Name = "test-statement-name-6"
-	policyStatement6.RegistryScopes = []string{"registry.acme-rockets.io/software/net-monitor6"}
-	policyStatement6.SignatureVerification.VerifyTimestamp = ""
-
-	policyStatement7 := dummyPolicyStatement()
-	policyStatement7.Name = "test-statement-name-7"
-	policyStatement7.RegistryScopes = []string{"registry.acme-rockets.io/software/net-monitor7"}
-	policyStatement7.SignatureVerification.VerifyTimestamp = OptionAlways
-
-	policyStatement8 := dummyPolicyStatement()
-	policyStatement8.Name = "test-statement-name-8"
-	policyStatement8.RegistryScopes = []string{"registry.acme-rockets.io/software/net-monitor8"}
-	policyStatement8.SignatureVerification.VerifyTimestamp = OptionAfterCertExpiry
-
-	policyStatement9 := dummyPolicyStatement()
-	policyStatement9.Name = "test-statement-name-9"
-	policyStatement9.RegistryScopes = []string{"registry.acme-rockets.io/software/net-monitor9"}
-	policyStatement9.SignatureVerification.SkipTimestampRevocationCheck = true
-
-	policyStatement10 := dummyPolicyStatement()
-	policyStatement10.Name = "test-statement-name-10"
-	policyStatement10.RegistryScopes = []string{"registry.acme-rockets.io/software/net-monitor10"}
-	policyStatement10.SignatureVerification.SkipTimestampRevocationCheck = false
-
-	policyDoc.TrustPolicies = []TrustPolicy{
-		policyStatement1,
-		policyStatement2,
-		policyStatement3,
-		policyStatement4,
-		policyStatement5,
-		policyStatement6,
-		policyStatement7,
-		policyStatement8,
-		policyStatement9,
-		policyStatement10,
-	}
-	err := policyDoc.Validate()
-	if err != nil {
-		t.Fatalf("validation failed on a good policy document. Error : %q", err)
-=======
 // create testcase for validatePolicyCore method
 func TestValidatePolicyCore(t *testing.T) {
 	policyName := "test-statement-name"
@@ -205,7 +133,6 @@
 	expectedErr = "trust policy statement \"test-statement-name\" uses an unsupported trust store name \"#@$@$\" in trust store value \"ca:#@$@$\". Named store name needs to follow [a-zA-Z0-9_.-]+ format"
 	if err := validateTrustStore("test-statement-name", []string{"ca:#@$@$"}); err == nil || err.Error() != expectedErr {
 		t.Errorf("expected error '%s' but not found", expectedErr)
->>>>>>> a1825db1
 	}
 }
 
@@ -294,271 +221,6 @@
 	}
 }
 
-<<<<<<< HEAD
-// TestInvalidRegistryScopes tests invalid scopes are rejected
-func TestInvalidRegistryScopes(t *testing.T) {
-	invalidScopes := []string{
-		"", "1:1", "a,b", "abcd", "1111", "1,2", "example.com/rep:tag",
-		"example.com/rep/subrep/sub:latest", "example.com", "rep/rep2:latest",
-		"repository", "10.10.10.10", "10.10.10.10:8080/rep/rep2:latest",
-	}
-
-	for _, scope := range invalidScopes {
-		policyDoc := dummyPolicyDocument()
-		policyStatement := dummyPolicyStatement()
-		policyStatement.RegistryScopes = []string{scope}
-		policyDoc.TrustPolicies = []TrustPolicy{policyStatement}
-		err := policyDoc.Validate()
-		if err == nil || err.Error() != "registry scope \""+scope+"\" is not valid, make sure it is a fully qualified repository without the scheme, protocol or tag. For example domain.com/my/repository or a local scope like local/myOCILayout" {
-			t.Fatalf("invalid registry scope should return error. Error : %q", err)
-		}
-	}
-
-	// Test invalid scope with wild card suffix
-
-	invalidWildCardScopes := []string{"example.com/*", "*/", "example*/", "ex*test"}
-	for _, scope := range invalidWildCardScopes {
-		policyDoc := dummyPolicyDocument()
-		policyStatement := dummyPolicyStatement()
-		policyStatement.RegistryScopes = []string{scope}
-		policyDoc.TrustPolicies = []TrustPolicy{policyStatement}
-		err := policyDoc.Validate()
-		if err == nil || err.Error() != "registry scope \""+scope+"\" with wild card(s) is not valid, make sure it is a fully qualified repository without the scheme, protocol or tag. For example domain.com/my/repository or a local scope like local/myOCILayout" {
-			t.Fatalf("invalid registry scope should return error. Error : %q", err)
-		}
-	}
-}
-
-// TestValidRegistryScopes tests valid scopes are accepted
-func TestValidRegistryScopes(t *testing.T) {
-	validScopes := []string{
-		"*", "example.com/rep", "example.com:8080/rep/rep2", "example.com/rep/subrep/subsub",
-		"10.10.10.10:8080/rep/rep2", "domain/rep", "domain:1234/rep",
-	}
-
-	for _, scope := range validScopes {
-		policyDoc := dummyPolicyDocument()
-		policyStatement := dummyPolicyStatement()
-		policyStatement.RegistryScopes = []string{scope}
-		policyDoc.TrustPolicies = []TrustPolicy{policyStatement}
-		err := policyDoc.Validate()
-		if err != nil {
-			t.Fatalf("valid registry scope should not return error. Error : %q", err)
-		}
-	}
-}
-
-// TestValidatePolicyDocument calls policyDoc.Validate()
-// and tests various validations on policy eliments
-func TestValidateInvalidPolicyDocument(t *testing.T) {
-	// Sanity check
-	var nilPolicyDoc *Document
-	err := nilPolicyDoc.Validate()
-	if err == nil || err.Error() != "trust policy document cannot be nil" {
-		t.Fatalf("nil policyDoc should return error")
-	}
-
-	// Invalid Version
-	policyDoc := dummyPolicyDocument()
-	policyDoc.Version = "invalid"
-	err = policyDoc.Validate()
-	if err == nil || err.Error() != "trust policy document uses unsupported version \"invalid\"" {
-		t.Fatalf("invalid version should return error")
-	}
-
-	// No Policy Satements
-	policyDoc = dummyPolicyDocument()
-	policyDoc.TrustPolicies = nil
-	err = policyDoc.Validate()
-	if err == nil || err.Error() != "trust policy document can not have zero trust policy statements" {
-		t.Fatalf("zero policy statements should return error")
-	}
-
-	// No Policy Satement Name
-	policyDoc = dummyPolicyDocument()
-	policyStatement := dummyPolicyStatement()
-	policyStatement.Name = ""
-	policyDoc.TrustPolicies = []TrustPolicy{policyStatement}
-	err = policyDoc.Validate()
-	if err == nil || err.Error() != "a trust policy statement is missing a name, every statement requires a name" {
-		t.Fatalf("policy statement with no name should return an error")
-	}
-
-	// No Registry Scopes
-	policyDoc = dummyPolicyDocument()
-	policyStatement = dummyPolicyStatement()
-	policyStatement.RegistryScopes = nil
-	policyDoc.TrustPolicies = []TrustPolicy{policyStatement}
-	err = policyDoc.Validate()
-	if err == nil || err.Error() != "trust policy statement \"test-statement-name\" has zero registry scopes, it must specify registry scopes with at least one value" {
-		t.Fatalf("policy statement with registry scopes should return error, but got %s", err)
-	}
-
-	// Multiple policy statements with same registry scope
-	policyDoc = dummyPolicyDocument()
-	policyStatement1 := dummyPolicyStatement()
-	policyStatement2 := dummyPolicyStatement()
-	policyStatement2.Name = "test-statement-name-2"
-	policyDoc.TrustPolicies = []TrustPolicy{policyStatement1, policyStatement2}
-	err = policyDoc.Validate()
-	if err == nil || err.Error() != "registry scope \"registry.acme-rockets.io/software/net-monitor\" is present in multiple trust policy statements, one registry scope value can only be associated with one statement" {
-		t.Fatalf("Policy statements with same registry scope should return error %q", err)
-	}
-
-	// Registry scopes with a wildcard
-	policyDoc = dummyPolicyDocument()
-	policyStatement = dummyPolicyStatement()
-	policyStatement.RegistryScopes = []string{"*", "registry.acme-rockets.io/software/net-monitor"}
-	policyDoc.TrustPolicies = []TrustPolicy{policyStatement}
-	err = policyDoc.Validate()
-	if err == nil || err.Error() != "trust policy statement \"test-statement-name\" uses wildcard registry scope '*', a wildcard scope cannot be used in conjunction with other scope values" {
-		t.Fatalf("policy statement with more than a wildcard registry scope should return error")
-	}
-
-	// Invlaid SignatureVerification
-	policyDoc = dummyPolicyDocument()
-	policyStatement = dummyPolicyStatement()
-	policyStatement.SignatureVerification = SignatureVerification{VerificationLevel: "invalid"}
-	policyDoc.TrustPolicies = []TrustPolicy{policyStatement}
-	err = policyDoc.Validate()
-	if err == nil || err.Error() != "trust policy statement \"test-statement-name\" has invalid signatureVerification: invalid signature verification level \"invalid\"" {
-		t.Fatalf("policy statement with invalid SignatureVerification should return error")
-	}
-
-	policyDoc = dummyPolicyDocument()
-	policyStatement = dummyPolicyStatement()
-	policyStatement.SignatureVerification.VerifyTimestamp = "invalid"
-	policyDoc.TrustPolicies = []TrustPolicy{policyStatement}
-	err = policyDoc.Validate()
-	if err == nil || err.Error() != "trust policy statement \"test-statement-name\" has invalid signatureVerification: verifyTimestamp must be \"always\" or \"afterCertExpiry\", but got \"invalid\"" {
-		t.Fatalf("policy statement with invalid SignatureVerification should return error, but got %s", err)
-	}
-
-	// strict SignatureVerification should have a trust store
-	policyDoc = dummyPolicyDocument()
-	policyStatement = dummyPolicyStatement()
-	policyStatement.TrustStores = []string{}
-	policyDoc.TrustPolicies = []TrustPolicy{policyStatement}
-	err = policyDoc.Validate()
-	if err == nil || err.Error() != "trust policy statement \"test-statement-name\" is either missing trust stores or trusted identities, both must be specified" {
-		t.Fatalf("strict SignatureVerification should have a trust store")
-	}
-
-	// strict SignatureVerification should have trusted identities
-	policyDoc = dummyPolicyDocument()
-	policyStatement = dummyPolicyStatement()
-	policyStatement.TrustedIdentities = []string{}
-	policyDoc.TrustPolicies = []TrustPolicy{policyStatement}
-	err = policyDoc.Validate()
-	if err == nil || err.Error() != "trust policy statement \"test-statement-name\" is either missing trust stores or trusted identities, both must be specified" {
-		t.Fatalf("strict SignatureVerification should have trusted identities")
-	}
-
-	// skip SignatureVerification should not have trust store or trusted identities
-	policyDoc = dummyPolicyDocument()
-	policyStatement = dummyPolicyStatement()
-	policyStatement.SignatureVerification.VerificationLevel = "skip"
-	policyDoc.TrustPolicies = []TrustPolicy{policyStatement}
-	err = policyDoc.Validate()
-	if err == nil || err.Error() != "trust policy statement \"test-statement-name\" is set to skip signature verification but configured with trust stores and/or trusted identities, remove them if signature verification needs to be skipped" {
-		t.Fatalf("strict SignatureVerification should have trusted identities")
-	}
-
-	// Empty Trusted Identity should throw error
-	policyDoc = dummyPolicyDocument()
-	policyStatement = dummyPolicyStatement()
-	policyStatement.TrustedIdentities = []string{""}
-	policyDoc.TrustPolicies = []TrustPolicy{policyStatement}
-	err = policyDoc.Validate()
-	if err == nil || err.Error() != "trust policy statement \"test-statement-name\" has an empty trusted identity" {
-		t.Fatalf("policy statement with empty trusted identity should return error")
-	}
-
-	// Trusted Identity without spearator should throw error
-	policyDoc = dummyPolicyDocument()
-	policyStatement = dummyPolicyStatement()
-	policyStatement.TrustedIdentities = []string{"x509.subject"}
-	policyDoc.TrustPolicies = []TrustPolicy{policyStatement}
-	err = policyDoc.Validate()
-	if err == nil || err.Error() != "trust policy statement \"test-statement-name\" has trusted identity \"x509.subject\" missing separator" {
-		t.Fatalf("policy statement with trusted identity missing separator should return error")
-	}
-
-	// Empty Trusted Identity value should throw error
-	policyDoc = dummyPolicyDocument()
-	policyStatement = dummyPolicyStatement()
-	policyStatement.TrustedIdentities = []string{"x509.subject:"}
-	policyDoc.TrustPolicies = []TrustPolicy{policyStatement}
-	err = policyDoc.Validate()
-	if err == nil || err.Error() != "trust policy statement \"test-statement-name\" has trusted identity \"x509.subject:\" without an identity value" {
-		t.Fatalf("policy statement with trusted identity missing identity value should return error")
-	}
-
-	// trust store/trusted identites are optional for skip SignatureVerification
-	policyDoc = dummyPolicyDocument()
-	policyStatement = dummyPolicyStatement()
-	policyStatement.SignatureVerification.VerificationLevel = "skip"
-	policyStatement.TrustStores = []string{}
-	policyStatement.TrustedIdentities = []string{}
-	err = policyDoc.Validate()
-	if err != nil {
-		t.Fatalf("skip SignatureVerification should not require a trust store or trusted identities")
-	}
-
-	// Trust Store missing separator
-	policyDoc = dummyPolicyDocument()
-	policyStatement = dummyPolicyStatement()
-	policyStatement.TrustStores = []string{"ca"}
-	policyDoc.TrustPolicies = []TrustPolicy{policyStatement}
-	err = policyDoc.Validate()
-	if err == nil || err.Error() != "trust policy statement \"test-statement-name\" has malformed trust store value \"ca\". The required format is <TrustStoreType>:<TrustStoreName>" {
-		t.Fatalf("policy statement with trust store missing separator should return error")
-	}
-
-	// Invalid Trust Store type
-	policyDoc = dummyPolicyDocument()
-	policyStatement = dummyPolicyStatement()
-	policyStatement.TrustStores = []string{"invalid:test-trust-store"}
-	policyDoc.TrustPolicies = []TrustPolicy{policyStatement}
-	err = policyDoc.Validate()
-	if err == nil || err.Error() != "trust policy statement \"test-statement-name\" uses an unsupported trust store type \"invalid\" in trust store value \"invalid:test-trust-store\"" {
-		t.Fatalf("policy statement with invalid trust store type should return error")
-	}
-
-	// Empty Named Store
-	policyDoc = dummyPolicyDocument()
-	policyStatement = dummyPolicyStatement()
-	policyStatement.TrustStores = []string{"ca:"}
-	policyDoc.TrustPolicies = []TrustPolicy{policyStatement}
-	err = policyDoc.Validate()
-	if err == nil || err.Error() != "trust policy statement \"test-statement-name\" uses an unsupported trust store name \"\" in trust store value \"ca:\". Named store name needs to follow [a-zA-Z0-9_.-]+ format" {
-		t.Fatalf("policy statement with trust store missing named store should return error")
-	}
-
-	// trusted identities with a wildcard
-	policyDoc = dummyPolicyDocument()
-	policyStatement = dummyPolicyStatement()
-	policyStatement.TrustedIdentities = []string{"*", "test-identity"}
-	policyDoc.TrustPolicies = []TrustPolicy{policyStatement}
-	err = policyDoc.Validate()
-	if err == nil || err.Error() != "trust policy statement \"test-statement-name\" uses a wildcard trusted identity '*', a wildcard identity cannot be used in conjunction with other values" {
-		t.Fatalf("policy statement with more than a wildcard trusted identity should return error")
-	}
-
-	// Policy Document with duplicate policy statement names
-	policyDoc = dummyPolicyDocument()
-	policyStatement1 = dummyPolicyStatement()
-	policyStatement2 = dummyPolicyStatement()
-	policyStatement2.RegistryScopes = []string{"registry.acme-rockets.io/software/legacy/metrics"}
-	policyDoc.TrustPolicies = []TrustPolicy{policyStatement1, policyStatement2}
-	err = policyDoc.Validate()
-	if err == nil || err.Error() != "multiple trust policy statements use the same name \"test-statement-name\", statement names must be unique" {
-		t.Fatalf("policy statements with same name should return error")
-	}
-}
-
-=======
->>>>>>> a1825db1
 func TestGetVerificationLevel(t *testing.T) {
 	tests := []struct {
 		verificationLevel   SignatureVerification
@@ -677,26 +339,8 @@
 	}
 }
 
-<<<<<<< HEAD
-func TestLoadDocument(t *testing.T) {
-	t.Run("valid policy file", func(t *testing.T) {
-		tempRoot := t.TempDir()
-		dir.UserConfigDir = tempRoot
-		path := filepath.Join(tempRoot, "trustpolicy.json")
-		policyDoc1 := dummyPolicyDocument()
-		policyJson, _ := json.Marshal(policyDoc1)
-		if err := os.WriteFile(path, policyJson, 0600); err != nil {
-			t.Fatalf("TestLoadPolicyDocument create valid policy file failed. Error: %v", err)
-		}
-		if _, err := LoadDocument(); err != nil {
-			t.Fatalf("TestLoadPolicyDocument should not throw error for an existing policy file. Error: %v", err)
-		}
-	})
-
-=======
 func TestGetDocumentErrors(t *testing.T) {
 	dir.UserConfigDir = "/"
->>>>>>> a1825db1
 	t.Run("non-existing policy file", func(t *testing.T) {
 		var doc OCIDocument
 		if err := getDocument("blaah", &doc); err == nil || err.Error() != fmt.Sprintf("trust policy is not present. To create a trust policy, see: %s", trustPolicyLink) {
@@ -712,15 +356,12 @@
 		}
 		t.Cleanup(func() { os.RemoveAll(tempRoot) })
 
-<<<<<<< HEAD
-=======
 		var doc OCIDocument
 		if err := getDocument(path, &doc); err == nil || err.Error() != fmt.Sprintf("malformed trust policy. To create a trust policy, see: %s", trustPolicyLink) {
 			t.Fatalf("getDocument() should throw error for invalid policy file. Error: %v", err)
 		}
 	})
 
->>>>>>> a1825db1
 	t.Run("policy file with bad permissions", func(t *testing.T) {
 		if runtime.GOOS == "windows" {
 			t.Skip("skipping test on Windows")
