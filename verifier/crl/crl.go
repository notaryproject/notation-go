--- conflicted
+++ resolved
@@ -153,12 +153,8 @@
 		logger.Debugf("failed to store crl bundle in file cache: %w", err)
 		return fmt.Errorf("failed to store crl bundle in file cache: %w", err)
 	}
-<<<<<<< HEAD
-	if err := file.WriteFile(filepath.Join(c.root, c.fileName(url)), contentBytes); err != nil {
+	if err := file.WriteFile(c.root, filepath.Join(c.root, c.fileName(url)), contentBytes); err != nil {
 		logger.Debugf("failed to store crl bundle in file cache: %w", err)
-=======
-	if err := file.WriteFile(c.root, filepath.Join(c.root, c.fileName(url)), contentBytes); err != nil {
->>>>>>> e1b80e2f
 		return fmt.Errorf("failed to store crl bundle in file cache: %w", err)
 	}
 	return nil
