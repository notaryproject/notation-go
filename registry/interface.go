--- conflicted
+++ resolved
@@ -1,8 +1,4 @@
-<<<<<<< HEAD
-// Package registry provides Repository for remote signing and verification
-=======
 // Package registry provides access to signatures in a registry
->>>>>>> 79b49af8
 package registry
 
 import (
@@ -11,19 +7,6 @@
 	ocispec "github.com/opencontainers/image-spec/specs-go/v1"
 )
 
-<<<<<<< HEAD
-// Repository provides registry functionalities for remote signing and
-// verification.
-type Repository interface {
-	// Resolve resolves a reference(tag or digest) to a manifest descriptor
-	Resolve(ctx context.Context, reference string) (ocispec.Descriptor, error)
-	// ListSignatures returns signature manifests filtered by fn given the
-	// artifact manifest descriptor
-	ListSignatures(ctx context.Context, desc ocispec.Descriptor, fn func(signatureManifests []ocispec.Descriptor) error) error
-	// FetchSignatureBlob returns signature envelope blob and descriptor given
-	// signature manifest descriptor
-	FetchSignatureBlob(ctx context.Context, desc ocispec.Descriptor) ([]byte, ocispec.Descriptor, error)
-=======
 // Repository provides registry functionalities for storage and retrieval
 // of signature.
 type Repository interface {
@@ -38,7 +21,6 @@
 	// given signature manifest descriptor
 	FetchSignatureBlob(ctx context.Context, desc ocispec.Descriptor) ([]byte, ocispec.Descriptor, error)
 
->>>>>>> 79b49af8
 	// PushSignature creates and uploads an signature manifest along with its
 	// linked signature envelope blob.
 	PushSignature(ctx context.Context, blob []byte, mediaType string, subject ocispec.Descriptor, annotations map[string]string) (blobDesc, manifestDesc ocispec.Descriptor, err error)
