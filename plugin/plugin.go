package plugin

import (
	"context"
	"time"

	"github.com/notaryproject/notation-core-go/signer"
)

// Prefix is the prefix required on all plugin binary names.
const Prefix = "notation-"

// ContractVersion is the <major>.<minor> version of the plugin contract.
const ContractVersion = "1.0"

// Command is a CLI command available in the plugin contract.
type Command string

const (
	// CommandGetMetadata is the name of the plugin command
	// which must be supported by every plugin and returns the
	// plugin metadata.
	CommandGetMetadata Command = "get-plugin-metadata"

	// CommandDescribeKey is the name of the plugin command
	// which must be supported by every plugin that has the
	// SIGNATURE_GENERATOR.RAW capability.
	CommandDescribeKey Command = "describe-key"

	// CommandGenerateSignature is the name of the plugin command
	// which must be supported by every plugin that has the
	// SIGNATURE_GENERATOR.RAW capability.
	CommandGenerateSignature Command = "generate-signature"

	// CommandGenerateEnvelope is the name of the plugin command
	// which must be supported by every plugin that has the
	// SIGNATURE_GENERATOR.ENVELOPE capability.
	CommandGenerateEnvelope Command = "generate-envelope"

	// CommandVerifySignature is the name of the plugin command
	// which must be supported by every plugin that has
	// any SIGNATURE_VERIFIER.* capability
	CommandVerifySignature Command = "verify-signature"
)

// Capability is a feature available in the plugin contract.
type Capability string

// In returns true if the Capability is present in the given array of capabilities
func (c Capability) In(capabilities []Capability) bool {
	for _, capability := range capabilities {
		if c == capability {
			return true
		}
	}
	return false
}

const (
	// CapabilitySignatureGenerator is the name of the capability
	// for a plugin to support generating raw signatures.
	CapabilitySignatureGenerator Capability = "SIGNATURE_GENERATOR.RAW"

	// CapabilityEnvelopeGenerator is the name of the capability
	// for a plugin to support generating envelope signatures.
	CapabilityEnvelopeGenerator Capability = "SIGNATURE_GENERATOR.ENVELOPE"

	// CapabilityTrustedIdentityVerifier is the name of the capability
	// for a plugin to support verifying trusted identities.
	CapabilityTrustedIdentityVerifier = Capability(VerificationCapabilityTrustedIdentity)

	// CapabilityRevocationCheckVerifier is the name of the capability
	// for a plugin to support verifying revocation checks.
	CapabilityRevocationCheckVerifier = Capability(VerificationCapabilityRevocationCheck)
)

// VerificationCapability is a verification feature available in the plugin contract.
type VerificationCapability string

const (
	// VerificationCapabilityTrustedIdentity is the name of the capability
	// for a plugin to support verifying trusted identities.
	VerificationCapabilityTrustedIdentity VerificationCapability = "SIGNATURE_VERIFIER.TRUSTED_IDENTITY"

	// VerificationCapabilityRevocationCheck is the name of the capability
	// for a plugin to support verifying revocation checks.
	VerificationCapabilityRevocationCheck VerificationCapability = "SIGNATURE_VERIFIER.REVOCATION_CHECK"
)

// SigningScheme formalizes the feature set provided by the signature produced using a signing scheme
type SigningScheme string

const (
	// SigningSchemeDefault defines a signing scheme that uses the traditional signing workflow
	// in which an end user generates signatures using X.509 certificates
	SigningSchemeDefault SigningScheme = "notary.default.x509"

	// SigningSchemeAuthority defines a signing scheme in which a signing authority
	// generates signatures on behalf of an end user using X.509 certificates
	SigningSchemeAuthority SigningScheme = "notary.signingAuthority.x509"
)

// GetMetadataRequest contains the parameters passed in a get-plugin-metadata request.
type GetMetadataRequest struct {
	PluginConfig map[string]string `json:"pluginConfig,omitempty"`
}

func (GetMetadataRequest) Command() Command {
	return CommandGetMetadata
}

// DescribeKeyRequest contains the parameters passed in a describe-key request.
type DescribeKeyRequest struct {
	ContractVersion string            `json:"contractVersion"`
	KeyID           string            `json:"keyId"`
	PluginConfig    map[string]string `json:"pluginConfig,omitempty"`
}

func (DescribeKeyRequest) Command() Command {
	return CommandDescribeKey
}

// DescribeKeyResponse is the response of a describe-key request.
type DescribeKeyResponse struct {
	// The same key id as passed in the request.
	KeyID string `json:"keyId"`

	// One of following supported key types:
	// https://github.com/notaryproject/notaryproject/blob/main/signature-specification.md#algorithm-selection
	KeySpec signer.KeySpec `json:"keySpec"`
}

// GenerateSignatureRequest contains the parameters passed in a generate-signature request.
type GenerateSignatureRequest struct {
<<<<<<< HEAD
	ContractVersion string            `json:"contractVersion"`
	KeyID           string            `json:"keyId"`
	KeySpec         signer.KeySpec    `json:"keySpec"`
	Hash            string            `json:"hashAlgorithm"`
	Payload         []byte            `json:"payload"`
	PluginConfig    map[string]string `json:"pluginConfig,omitempty"`
=======
	ContractVersion string               `json:"contractVersion"`
	KeyID           string               `json:"keyId"`
	KeySpec         signer.KeySpec       `json:"keySpec"`
	Hash            signer.HashAlgorithm `json:"hashAlgorithm"`
	Payload         []byte               `json:"payload"`
	PluginConfig    map[string]string    `json:"pluginConfig,omitempty"`
>>>>>>> f3bae831
}

func (GenerateSignatureRequest) Command() Command {
	return CommandGenerateSignature
}

// GenerateSignatureResponse is the response of a generate-signature request.
type GenerateSignatureResponse struct {
	KeyID            string                    `json:"keyId"`
	Signature        []byte                    `json:"signature"`
	SigningAlgorithm signer.SignatureAlgorithm `json:"signingAlgorithm"`

	// Ordered list of certificates starting with leaf certificate
	// and ending with root certificate.
	CertificateChain [][]byte `json:"certificateChain"`
}

// GenerateEnvelopeRequest contains the parameters passed in a generate-envelope request.
type GenerateEnvelopeRequest struct {
	ContractVersion       string            `json:"contractVersion"`
	KeyID                 string            `json:"keyId"`
	PayloadType           string            `json:"payloadType"`
	SignatureEnvelopeType string            `json:"signatureEnvelopeType"`
	Payload               []byte            `json:"payload"`
	PluginConfig          map[string]string `json:"pluginConfig,omitempty"`
}

func (GenerateEnvelopeRequest) Command() Command {
	return CommandGenerateEnvelope
}

// GenerateEnvelopeResponse is the response of a generate-envelope request.
type GenerateEnvelopeResponse struct {
	SignatureEnvelope     []byte            `json:"signatureEnvelope"`
	SignatureEnvelopeType string            `json:"signatureEnvelopeType"`
	Annotations           map[string]string `json:"annotations,omitempty"`
}

// VerifySignatureRequest contains the parameters passed in a verify-signature request.
type VerifySignatureRequest struct {
	ContractVersion string            `json:"contractVersion"`
	Signature       Signature         `json:"signature"`
	TrustPolicy     TrustPolicy       `json:"trustPolicy"`
	PluginConfig    map[string]string `json:"pluginConfig,omitempty"`
}

// Signature represents a signature pulled from the envelope
type Signature struct {
	CriticalAttributes    CriticalAttributes `json:"criticalAttributes"`
	UnprocessedAttributes []string           `json:"unprocessedAttributes"`
	CertificateChain      [][]byte           `json:"certificateChain"`
}

// CriticalAttributes contains all Notary V2 defined critical
// attributes and their values in the signature envelope
type CriticalAttributes struct {
	ContentType        string                 `json:"contentType"`
	SigningScheme      string                 `json:"signingScheme"`
	Expiry             *time.Time             `json:"expiry,omitempty"`
	ExtendedAttributes map[string]interface{} `json:"extendedAttributes,omitempty"`
}

// TrustPolicy represents trusted identities that sign the artifacts
type TrustPolicy struct {
	TrustedIdentities     []string                 `json:"trustedIdentities"`
	SignatureVerification []VerificationCapability `json:"signatureVerification"`
}

func (VerifySignatureRequest) Command() Command {
	return CommandVerifySignature
}

// VerifySignatureResponse is the response of a generate-envelope request.
type VerifySignatureResponse struct {
	VerificationResults map[VerificationCapability]*VerificationResult `json:"verificationResults"`
	ProcessedAttributes []string                                       `json:"processedAttributes"`
}

// VerificationResult is the result of a verification performed by the plugin
type VerificationResult struct {
	Success bool   `json:"success"`
	Reason  string `json:"reason,omitempty"`
}

// Request defines a plugin request, which is always associated to a command.
type Request interface {
	Command() Command
}

// Runner is an interface for running commands against a plugin.
type Runner interface {
	// Run executes the specified command and waits for it to complete.
	//
	// When the returned object is not nil, its type is guaranteed to remain always the same for a given Command.
	//
	// The returned error is nil if:
	// - the plugin exists
	// - the command runs and exits with a zero exit status
	// - the command stdout contains a valid json object which can be unmarshal-ed.
	//
	// If the command starts but does not complete successfully, the error is of type RequestError wrapping a *exec.ExitError.
	// Other error types may be returned for other situations.
	Run(ctx context.Context, req Request) (interface{}, error)
}<|MERGE_RESOLUTION|>--- conflicted
+++ resolved
@@ -132,21 +132,12 @@
 
 // GenerateSignatureRequest contains the parameters passed in a generate-signature request.
 type GenerateSignatureRequest struct {
-<<<<<<< HEAD
-	ContractVersion string            `json:"contractVersion"`
-	KeyID           string            `json:"keyId"`
-	KeySpec         signer.KeySpec    `json:"keySpec"`
-	Hash            string            `json:"hashAlgorithm"`
-	Payload         []byte            `json:"payload"`
-	PluginConfig    map[string]string `json:"pluginConfig,omitempty"`
-=======
 	ContractVersion string               `json:"contractVersion"`
 	KeyID           string               `json:"keyId"`
 	KeySpec         signer.KeySpec       `json:"keySpec"`
 	Hash            signer.HashAlgorithm `json:"hashAlgorithm"`
 	Payload         []byte               `json:"payload"`
 	PluginConfig    map[string]string    `json:"pluginConfig,omitempty"`
->>>>>>> f3bae831
 }
 
 func (GenerateSignatureRequest) Command() Command {
