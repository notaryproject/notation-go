package plugin

import (
	"context"
	"time"
)

// Prefix is the prefix required on all plugin binary names.
const Prefix = "notation-"

// ContractVersion is the <major>.<minor> version of the plugin contract.
const ContractVersion = "1.0"

// Command is a CLI command available in the plugin contract.
type Command string

const (
	// CommandGetMetadata is the name of the plugin command
	// which must be supported by every plugin and returns the
	// plugin metadata.
	CommandGetMetadata Command = "get-plugin-metadata"

	// CommandDescribeKey is the name of the plugin command
	// which must be supported by every plugin that has the
	// SIGNATURE_GENERATOR.RAW capability.
	CommandDescribeKey Command = "describe-key"

	// CommandGenerateSignature is the name of the plugin command
	// which must be supported by every plugin that has the
	// SIGNATURE_GENERATOR.RAW capability.
	CommandGenerateSignature Command = "generate-signature"

	// CommandGenerateEnvelope is the name of the plugin command
	// which must be supported by every plugin that has the
	// SIGNATURE_GENERATOR.ENVELOPE capability.
	CommandGenerateEnvelope Command = "generate-envelope"

	// CommandVerifySignature is the name of the plugin command
	// which must be supported by every plugin that has
	// any SIGNATURE_VERIFIER.* capability
	CommandVerifySignature Command = "verify-signature"
)

// Capability is a feature available in the plugin contract.
type Capability string

// In returns true if the Capability is present in the given array of capabilities
func (c Capability) In(capabilities []Capability) bool {
	for _, capability := range capabilities {
		if c == capability {
			return true
		}
	}
	return false
}

const (
	// CapabilitySignatureGenerator is the name of the capability
	// for a plugin to support generating raw signatures.
	CapabilitySignatureGenerator Capability = "SIGNATURE_GENERATOR.RAW"

	// CapabilityEnvelopeGenerator is the name of the capability
	// for a plugin to support generating envelope signatures.
	CapabilityEnvelopeGenerator Capability = "SIGNATURE_GENERATOR.ENVELOPE"

	// CapabilityTrustedIdentityVerifier is the name of the capability
	// for a plugin to support verifying trusted identities.
	CapabilityTrustedIdentityVerifier = Capability(VerificationCapabilityTrustedIdentity)

	// CapabilityRevocationCheckVerifier is the name of the capability
	// for a plugin to support verifying revocation checks.
	CapabilityRevocationCheckVerifier = Capability(VerificationCapabilityRevocationCheck)
)

// VerificationCapability is a verification feature available in the plugin contract.
type VerificationCapability string

const (
	// VerificationCapabilityTrustedIdentity is the name of the capability
	// for a plugin to support verifying trusted identities.
	VerificationCapabilityTrustedIdentity VerificationCapability = "SIGNATURE_VERIFIER.TRUSTED_IDENTITY"

	// VerificationCapabilityRevocationCheck is the name of the capability
	// for a plugin to support verifying revocation checks.
	VerificationCapabilityRevocationCheck VerificationCapability = "SIGNATURE_VERIFIER.REVOCATION_CHECK"
)

// SigningScheme formalizes the feature set provided by the signature produced using a signing scheme
type SigningScheme string

const (
	// SigningSchemeDefault defines a signing scheme that uses the traditional signing workflow
	// in which an end user generates signatures using X.509 certificates
	SigningSchemeDefault SigningScheme = "notary.default.x509"

	// SigningSchemeAuthority defines a signing scheme in which a signing authority
	// generates signatures on behalf of an end user using X.509 certificates
	SigningSchemeAuthority SigningScheme = "notary.signingAuthority.x509"
)

// GetMetadataRequest contains the parameters passed in a get-plugin-metadata request.
type GetMetadataRequest struct {
	PluginConfig map[string]string `json:"pluginConfig,omitempty"`
}

func (GetMetadataRequest) Command() Command {
	return CommandGetMetadata
}

// DescribeKeyRequest contains the parameters passed in a describe-key request.
type DescribeKeyRequest struct {
	ContractVersion string            `json:"contractVersion"`
	KeyID           string            `json:"keyId"`
	PluginConfig    map[string]string `json:"pluginConfig,omitempty"`
}

func (DescribeKeyRequest) Command() Command {
	return CommandDescribeKey
}

// DescribeKeyResponse is the response of a describe-key request.
type DescribeKeyResponse struct {
	// The same key id as passed in the request.
	KeyID string `json:"keyId"`

	// One of following supported key types:
	// https://github.com/notaryproject/notaryproject/blob/main/signature-specification.md#algorithm-selection
	KeySpec string `json:"keySpec"`
}

// GenerateSignatureRequest contains the parameters passed in a generate-signature request.
// do we still need keyspec and hash?
type GenerateSignatureRequest struct {
	ContractVersion string            `json:"contractVersion"`
	KeyID           string            `json:"keyId"`
<<<<<<< HEAD
	Payload         []byte            `json:"payload"`
	KeySpec         string            `json:"keySpec"`
	Hash            string            `json:"hashAlgorithm"`
=======
	KeySpec         string            `json:"keySpec"`
	Hash            string            `json:"hashAlgorithm"`
	Payload         []byte            `json:"payload"`
>>>>>>> 5e3fc5ab
	PluginConfig    map[string]string `json:"pluginConfig,omitempty"`
}

func (GenerateSignatureRequest) Command() Command {
	return CommandGenerateSignature
}

// GenerateSignatureResponse is the response of a generate-signature request.
type GenerateSignatureResponse struct {
	KeyID            string `json:"keyId"`
	Signature        []byte `json:"signature"`
	SigningAlgorithm string `json:"signingAlgorithm"`

	// Ordered list of certificates starting with leaf certificate
	// and ending with root certificate.
	CertificateChain [][]byte `json:"certificateChain"`
}

// GenerateEnvelopeRequest contains the parameters passed in a generate-envelope request.
type GenerateEnvelopeRequest struct {
	ContractVersion       string            `json:"contractVersion"`
	KeyID                 string            `json:"keyId"`
	PayloadType           string            `json:"payloadType"`
	SignatureEnvelopeType string            `json:"signatureEnvelopeType"`
	Payload               []byte            `json:"payload"`
	PluginConfig          map[string]string `json:"pluginConfig,omitempty"`
}

func (GenerateEnvelopeRequest) Command() Command {
	return CommandGenerateEnvelope
}

// GenerateEnvelopeResponse is the response of a generate-envelope request.
type GenerateEnvelopeResponse struct {
	SignatureEnvelope     []byte            `json:"signatureEnvelope"`
	SignatureEnvelopeType string            `json:"signatureEnvelopeType"`
	Annotations           map[string]string `json:"annotations,omitempty"`
}

// VerifySignatureRequest contains the parameters passed in a verify-signature request.
type VerifySignatureRequest struct {
	ContractVersion string            `json:"contractVersion"`
	Signature       Signature         `json:"signature"`
	TrustPolicy     TrustPolicy       `json:"trustPolicy"`
	PluginConfig    map[string]string `json:"pluginConfig,omitempty"`
}

// Signature represents a signature pulled from the envelope
type Signature struct {
	CriticalAttributes    CriticalAttributes `json:"criticalAttributes"`
	UnprocessedAttributes []string           `json:"unprocessedAttributes"`
	CertificateChain      [][]byte           `json:"certificateChain"`
}

// CriticalAttributes contains all Notary V2 defined critical
// attributes and their values in the signature envelope
type CriticalAttributes struct {
	ContentType          string                 `json:"contentType"`
	SigningScheme        string                 `json:"signingScheme"`
	Expiry               *time.Time             `json:"expiry,omitempty"`
	AuthenticSigningTime *time.Time             `json:"authenticSigningTime,omitempty"`
	ExtendedAttributes   map[string]interface{} `json:"extendedAttributes,omitempty"`
}

// TrustPolicy represents trusted identities that sign the artifacts
type TrustPolicy struct {
	TrustedIdentities     []string                 `json:"trustedIdentities"`
	SignatureVerification []VerificationCapability `json:"signatureVerification"`
}

func (VerifySignatureRequest) Command() Command {
	return CommandVerifySignature
}

// VerifySignatureResponse is the response of a verify-signature request.
type VerifySignatureResponse struct {
	VerificationResults map[VerificationCapability]*VerificationResult `json:"verificationResults"`
	ProcessedAttributes []string                                       `json:"processedAttributes"`
}

// VerificationResult is the result of a verification performed by the plugin
type VerificationResult struct {
	Success bool   `json:"success"`
	Reason  string `json:"reason,omitempty"`
}

// Request defines a plugin request, which is always associated to a command.
type Request interface {
	Command() Command
}

// Runner is an interface for running commands against a plugin.
type Runner interface {
	// Run executes the specified command and waits for it to complete.
	//
	// When the returned object is not nil, its type is guaranteed to remain always the same for a given Command.
	//
	// The returned error is nil if:
	// - the plugin exists
	// - the command runs and exits with a zero exit status
	// - the command stdout contains a valid json object which can be unmarshal-ed.
	//
	// If the command starts but does not complete successfully, the error is of type RequestError wrapping a *exec.ExitError.
	// Other error types may be returned for other situations.
	Run(ctx context.Context, req Request) (interface{}, error)
}<|MERGE_RESOLUTION|>--- conflicted
+++ resolved
@@ -133,15 +133,9 @@
 type GenerateSignatureRequest struct {
 	ContractVersion string            `json:"contractVersion"`
 	KeyID           string            `json:"keyId"`
-<<<<<<< HEAD
-	Payload         []byte            `json:"payload"`
-	KeySpec         string            `json:"keySpec"`
-	Hash            string            `json:"hashAlgorithm"`
-=======
 	KeySpec         string            `json:"keySpec"`
 	Hash            string            `json:"hashAlgorithm"`
 	Payload         []byte            `json:"payload"`
->>>>>>> 5e3fc5ab
 	PluginConfig    map[string]string `json:"pluginConfig,omitempty"`
 }
 
